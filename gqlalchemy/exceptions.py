--- conflicted
+++ resolved
@@ -173,7 +173,6 @@
         self.message = OPERATOR_TYPE_ERROR.format(clause=clause)
 
 
-<<<<<<< HEAD
 class GQLAlchemyTimeoutError(GQLAlchemyError):
     def __init__(self, message):
         self.message = message
@@ -194,10 +193,7 @@
         super().__init__(message=MEMGRAPH_CONNECTION_ERROR_MESSAGE)
 
 
-def gqlalchemy_error_handler(func):
-=======
 def database_error_handler(func):
->>>>>>> 23aa7091
     def inner_function(*args, **kwargs):
         try:
             return func(*args, **kwargs)
@@ -207,7 +203,6 @@
     return inner_function
 
 
-<<<<<<< HEAD
 def gqlalchemy_connection_handler(func, delay: float = 0.01, timeout: float = 5.0, backoff: int = 2):
     def _handler(*args, **kwargs):
         start_time = time.perf_counter()
@@ -223,9 +218,7 @@
                 inner_delay *= backoff
 
     return _handler
-=======
 class GQLAlchemyFileNotFoundError(GQLAlchemyError):
     def __init__(self, path):
         super().__init__()
-        self.message = FILE_NOT_FOUND.format(path=path)
->>>>>>> 23aa7091
+        self.message = FILE_NOT_FOUND.format(path=path)