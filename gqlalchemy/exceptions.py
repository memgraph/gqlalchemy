# Copyright (c) 2016-2022 Memgraph Ltd. [https://memgraph.com]
#
# Licensed under the Apache License, Version 2.0 (the "License");
# you may not use this file except in compliance with the License.
# You may obtain a copy of the License at
#
#     http://www.apache.org/licenses/LICENSE-2.0
#
# Unless required by applicable law or agreed to in writing, software
# distributed under the License is distributed on an "AS IS" BASIS,
# WITHOUT WARRANTIES OR CONDITIONS OF ANY KIND, either express or implied.
# See the License for the specific language governing permissions and
# limitations under the License.

from enum import Enum

DATABASE_MISSING_IN_FIELD_ERROR_MESSAGE = """
Can't have an index on a property without providing the database `db` object.
Define your property as:
  {field}: {field_type} = Field({constraint}=True, db=Memgraph())
"""

DATABASE_MISSING_IN_NODE_CLASS_ERROR_MESSAGE = """
Can't have an index on a label without providing the database `db` object.
Define your class as:
  {cls.__name__}(Node, index=True, db=Memgraph())
"""

SUBCLASS_NOT_FOUND_WARNING = """
GraphObject subclass(es) '{types}' not found.
'{cls.__name__}' will be used until you create a subclass.
"""

ON_DISK_PROPERTY_DATABASE_NOT_DEFINED_ERROR = """
Error: Saving a node with an on_disk property without specifying an on disk database.

Add an on_disk_db like this:

from gqlalchemy import Memgraph, SQLitePropertyDatabase

db = Memgraph()
SQLitePropertyDatabase("path-to-sqlite-db", db)
"""

MISSING_ORDER = """
The second argument of the tuple must be order: ASC, ASCENDING, DESC or DESCENDING.
"""

ORDER_BY_TYPE_ERROR = """
TypeError: The argument provided is of wrong type. Please provide str, tuple[str, str] or list[tuple[str, str]].
"""

LITERAL_AND_EXPRESSION_MISSING = """
Can't create {clause} query without providing either 'literal' or 'expression' keyword arguments,
that can be literals, labels or properties.
<<<<<<< HEAD
"""

EXTRA_KEYWORD_ARGUMENTS = """
Can't create {clause} query with extra keyword arguments:
Please provide a value to either 'literal' or 'expression' keyword arguments.
"""

MISSING_ALIAS_IN_RETURN = """
The second argument of the tuple must be a string representing an alias name.
"""

RETURN_TYPE_ERROR = """
TypeError: The argument provided is of wrong type. Please provide str, tuple[str, str] or list[Union[tuple[str, str], str]].
=======
"""

EXTRA_KEYWORD_ARGUMENTS = """
Can't create {clause} query with extra keyword arguments:
Please provide a value to either 'literal' or 'expression' keyword arguments.
>>>>>>> 47153c6e
"""


class QueryClause(Enum):
    WHERE = "WHERE"
    SET = "SET"


<<<<<<< HEAD
class QueryClause(Enum):
    WHERE = "WHERE"
    SET = "SET"


=======
>>>>>>> 47153c6e
class GQLAlchemyWarning(Warning):
    pass


class GQLAlchemySubclassNotFoundWarning(GQLAlchemyWarning):
    def __init__(self, types, cls):
        self.message = SUBCLASS_NOT_FOUND_WARNING.format(types=types, cls=cls)


class GQLAlchemyError(Exception):
    pass


class GQLAlchemyUniquenessConstraintError(GQLAlchemyError):
    pass


class GQLAlchemyDatabaseMissingInFieldError(GQLAlchemyError):
    def __init__(self, constraint: str, field: str, field_type: str):
        self.message = DATABASE_MISSING_IN_FIELD_ERROR_MESSAGE.format(
            constraint=constraint,
            field=field,
            field_type=field_type,
        )


class GQLAlchemyDatabaseMissingInNodeClassError(GQLAlchemyError):
    def __init__(self, cls):
        self.message = DATABASE_MISSING_IN_NODE_CLASS_ERROR_MESSAGE.format(cls=cls)


class GQLAlchemyOnDiskPropertyDatabaseNotDefinedError(GQLAlchemyError):
    def __init__(self):
        self.message = ON_DISK_PROPERTY_DATABASE_NOT_DEFINED_ERROR


class GQLAlchemyMissingOrder(GQLAlchemyError):
    def __init__(self):
        self.message = MISSING_ORDER


class GQLAlchemyOrderByTypeError(TypeError):
    def __init__(self):
        self.message = ORDER_BY_TYPE_ERROR


class GQLAlchemyLiteralAndExpressionMissingInClause(GQLAlchemyError):
    def __init__(self, clause: str):
        super().__init__()
        self.message = LITERAL_AND_EXPRESSION_MISSING.format(clause=clause)
<<<<<<< HEAD


class GQLAlchemyLiteralAndExpressionMissingInWhere(GQLAlchemyLiteralAndExpressionMissingInClause):
    def __init__(self):
        super().__init__(clause=QueryClause.WHERE)


class GQLAlchemyLiteralAndExpressionMissingInSet(GQLAlchemyLiteralAndExpressionMissingInClause):
    def __init__(self):
=======


class GQLAlchemyLiteralAndExpressionMissingInWhere(GQLAlchemyLiteralAndExpressionMissingInClause):
    def __init__(self):
        super().__init__(clause=QueryClause.WHERE)


class GQLAlchemyLiteralAndExpressionMissingInSet(GQLAlchemyLiteralAndExpressionMissingInClause):
    def __init__(self):
>>>>>>> 47153c6e
        super().__init__(clause=QueryClause.SET)


class GQLAlchemyExtraKeywordArguments(GQLAlchemyError):
    def __init__(self, clause: str):
        super().__init__()
        self.message = EXTRA_KEYWORD_ARGUMENTS.format(clause=clause)


class GQLAlchemyExtraKeywordArgumentsInWhere(GQLAlchemyExtraKeywordArguments):
    def __init__(self):
        super().__init__(clause=QueryClause.WHERE)


class GQLAlchemyExtraKeywordArgumentsInSet(GQLAlchemyExtraKeywordArguments):
    def __init__(self):
<<<<<<< HEAD
        super().__init__(clause=QueryClause.SET)


class GQLAlchemyMissingAliasInReturn(GQLAlchemyError):
    def __init__(self):
        self.message = MISSING_ALIAS_IN_RETURN


class GQLAlchemyReturnTypeError(TypeError):
    def __init__(self):
        self.message = RETURN_TYPE_ERROR
        super().__init__(clause=QueryClause.WHERE)
=======
        super().__init__(clause=QueryClause.SET)
>>>>>>> 47153c6e
<|MERGE_RESOLUTION|>--- conflicted
+++ resolved
@@ -53,7 +53,6 @@
 LITERAL_AND_EXPRESSION_MISSING = """
 Can't create {clause} query without providing either 'literal' or 'expression' keyword arguments,
 that can be literals, labels or properties.
-<<<<<<< HEAD
 """
 
 EXTRA_KEYWORD_ARGUMENTS = """
@@ -67,14 +66,6 @@
 
 RETURN_TYPE_ERROR = """
 TypeError: The argument provided is of wrong type. Please provide str, tuple[str, str] or list[Union[tuple[str, str], str]].
-=======
-"""
-
-EXTRA_KEYWORD_ARGUMENTS = """
-Can't create {clause} query with extra keyword arguments:
-Please provide a value to either 'literal' or 'expression' keyword arguments.
->>>>>>> 47153c6e
-"""
 
 
 class QueryClause(Enum):
@@ -82,14 +73,10 @@
     SET = "SET"
 
 
-<<<<<<< HEAD
 class QueryClause(Enum):
     WHERE = "WHERE"
     SET = "SET"
 
-
-=======
->>>>>>> 47153c6e
 class GQLAlchemyWarning(Warning):
     pass
 
@@ -140,7 +127,6 @@
     def __init__(self, clause: str):
         super().__init__()
         self.message = LITERAL_AND_EXPRESSION_MISSING.format(clause=clause)
-<<<<<<< HEAD
 
 
 class GQLAlchemyLiteralAndExpressionMissingInWhere(GQLAlchemyLiteralAndExpressionMissingInClause):
@@ -150,17 +136,6 @@
 
 class GQLAlchemyLiteralAndExpressionMissingInSet(GQLAlchemyLiteralAndExpressionMissingInClause):
     def __init__(self):
-=======
-
-
-class GQLAlchemyLiteralAndExpressionMissingInWhere(GQLAlchemyLiteralAndExpressionMissingInClause):
-    def __init__(self):
-        super().__init__(clause=QueryClause.WHERE)
-
-
-class GQLAlchemyLiteralAndExpressionMissingInSet(GQLAlchemyLiteralAndExpressionMissingInClause):
-    def __init__(self):
->>>>>>> 47153c6e
         super().__init__(clause=QueryClause.SET)
 
 
@@ -177,7 +152,6 @@
 
 class GQLAlchemyExtraKeywordArgumentsInSet(GQLAlchemyExtraKeywordArguments):
     def __init__(self):
-<<<<<<< HEAD
         super().__init__(clause=QueryClause.SET)
 
 
@@ -190,6 +164,3 @@
     def __init__(self):
         self.message = RETURN_TYPE_ERROR
         super().__init__(clause=QueryClause.WHERE)
-=======
-        super().__init__(clause=QueryClause.SET)
->>>>>>> 47153c6e
