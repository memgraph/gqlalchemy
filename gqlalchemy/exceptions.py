# Copyright (c) 2016-2022 Memgraph Ltd. [https://memgraph.com]
#
# Licensed under the Apache License, Version 2.0 (the "License");
# you may not use this file except in compliance with the License.
# You may obtain a copy of the License at
#
#     http://www.apache.org/licenses/LICENSE-2.0
#
# Unless required by applicable law or agreed to in writing, software
# distributed under the License is distributed on an "AS IS" BASIS,
# WITHOUT WARRANTIES OR CONDITIONS OF ANY KIND, either express or implied.
# See the License for the specific language governing permissions and
# limitations under the License.
<<<<<<< HEAD
=======

from enum import Enum

>>>>>>> 45a8ea77
DATABASE_MISSING_IN_FIELD_ERROR_MESSAGE = """
Can't have an index on a property without providing the database `db` object.
Define your property as:
  {field}: {field_type} = Field({constraint}=True, db=Memgraph())
"""

DATABASE_MISSING_IN_NODE_CLASS_ERROR_MESSAGE = """
Can't have an index on a label without providing the database `db` object.
Define your class as:
  {cls.__name__}(Node, index=True, db=Memgraph())
"""

SUBCLASS_NOT_FOUND_WARNING = """
GraphObject subclass(es) '{types}' not found.
'{cls.__name__}' will be used until you create a subclass.
"""

ON_DISK_PROPERTY_DATABASE_NOT_DEFINED_ERROR = """
Error: Saving a node with an on_disk property without specifying an on disk database.

Add an on_disk_db like this:

from gqlalchemy import Memgraph, SQLitePropertyDatabase

db = Memgraph()
SQLitePropertyDatabase("path-to-sqlite-db", db)
"""

MISSING_ORDER = """
The second argument of the tuple must be order: ASC, ASCENDING, DESC or DESCENDING.
"""

ORDER_BY_TYPE_ERROR = """
TypeError: The argument provided is of wrong type. Please provide str, tuple[str, str] or list[tuple[str, str]].
"""

LITERAL_AND_EXPRESSION_MISSING = """
Can't create {clause} query without providing either 'literal' or 'expression' keyword arguments,
that can be literals, labels or properties.
"""

EXTRA_KEYWORD_ARGUMENTS = """
Can't create {clause} query with extra keyword arguments:
Please provide a value to either 'literal' or 'expression' keyword arguments.
"""


class QueryClause(Enum):
    WHERE = "WHERE"
    SET = "SET"


class GQLAlchemyWarning(Warning):
    pass


class GQLAlchemySubclassNotFoundWarning(GQLAlchemyWarning):
    def __init__(self, types, cls):
        self.message = SUBCLASS_NOT_FOUND_WARNING.format(types=types, cls=cls)


class GQLAlchemyError(Exception):
    pass


class GQLAlchemyUniquenessConstraintError(GQLAlchemyError):
    pass


class GQLAlchemyDatabaseMissingInFieldError(GQLAlchemyError):
    def __init__(self, constraint: str, field: str, field_type: str):
        super().__init__()
        self.message = DATABASE_MISSING_IN_FIELD_ERROR_MESSAGE.format(
            constraint=constraint,
            field=field,
            field_type=field_type,
        )


class GQLAlchemyDatabaseMissingInNodeClassError(GQLAlchemyError):
    def __init__(self, cls):
        super().__init__()
        self.message = DATABASE_MISSING_IN_NODE_CLASS_ERROR_MESSAGE.format(cls=cls)


class GQLAlchemyOnDiskPropertyDatabaseNotDefinedError(GQLAlchemyError):
    def __init__(self):
        super().__init__()
        self.message = ON_DISK_PROPERTY_DATABASE_NOT_DEFINED_ERROR


class GQLAlchemyMissingOrder(GQLAlchemyError):
    def __init__(self):
        super().__init__()
        self.message = MISSING_ORDER


class GQLAlchemyOrderByTypeError(GQLAlchemyError):
    def __init__(self):
        super().__init__()
        self.message = ORDER_BY_TYPE_ERROR


class GQLAlchemyLiteralAndExpressionMissingInClause(GQLAlchemyError):
    def __init__(self, clause: str):
        super().__init__()
        self.message = LITERAL_AND_EXPRESSION_MISSING.format(clause=clause)


class GQLAlchemyLiteralAndExpressionMissingInWhere(GQLAlchemyLiteralAndExpressionMissingInClause):
    def __init__(self):
        super().__init__(clause=QueryClause.WHERE)


class GQLAlchemyLiteralAndExpressionMissingInSet(GQLAlchemyLiteralAndExpressionMissingInClause):
    def __init__(self):
        super().__init__(clause=QueryClause.SET)


class GQLAlchemyExtraKeywordArguments(GQLAlchemyError):
    def __init__(self, clause: str):
        super().__init__()
<<<<<<< HEAD
        self.message = EXTRA_KEYWORD_ARGUMENTS_IN_WHERE


class GQLAlchemyDatabaseError(GQLAlchemyError):
    def __init__(self, message):
        super().__init__()
        self.message = message


def exception_handler(func):
    def inner_function(*args, **kwargs):
        try:
            return func(*args, **kwargs)
        except Exception as e:
            raise GQLAlchemyDatabaseError(e)

    return inner_function
=======
        self.message = EXTRA_KEYWORD_ARGUMENTS.format(clause=clause)


class GQLAlchemyExtraKeywordArgumentsInWhere(GQLAlchemyExtraKeywordArguments):
    def __init__(self):
        super().__init__(clause=QueryClause.WHERE)


class GQLAlchemyExtraKeywordArgumentsInSet(GQLAlchemyExtraKeywordArguments):
    def __init__(self):
        super().__init__(clause=QueryClause.SET)
>>>>>>> 45a8ea77
<|MERGE_RESOLUTION|>--- conflicted
+++ resolved
@@ -11,12 +11,9 @@
 # WITHOUT WARRANTIES OR CONDITIONS OF ANY KIND, either express or implied.
 # See the License for the specific language governing permissions and
 # limitations under the License.
-<<<<<<< HEAD
-=======
 
 from enum import Enum
 
->>>>>>> 45a8ea77
 DATABASE_MISSING_IN_FIELD_ERROR_MESSAGE = """
 Can't have an index on a property without providing the database `db` object.
 Define your property as:
@@ -139,8 +136,7 @@
 class GQLAlchemyExtraKeywordArguments(GQLAlchemyError):
     def __init__(self, clause: str):
         super().__init__()
-<<<<<<< HEAD
-        self.message = EXTRA_KEYWORD_ARGUMENTS_IN_WHERE
+        self.message = EXTRA_KEYWORD_ARGUMENTS.format(clause=clause)
 
 
 class GQLAlchemyDatabaseError(GQLAlchemyError):
@@ -157,8 +153,6 @@
             raise GQLAlchemyDatabaseError(e)
 
     return inner_function
-=======
-        self.message = EXTRA_KEYWORD_ARGUMENTS.format(clause=clause)
 
 
 class GQLAlchemyExtraKeywordArgumentsInWhere(GQLAlchemyExtraKeywordArguments):
@@ -168,5 +162,4 @@
 
 class GQLAlchemyExtraKeywordArgumentsInSet(GQLAlchemyExtraKeywordArguments):
     def __init__(self):
-        super().__init__(clause=QueryClause.SET)
->>>>>>> 45a8ea77
+        super().__init__(clause=QueryClause.SET)