# Copyright (c) 2016-2022 Memgraph Ltd. [https://memgraph.com]
#
# Licensed under the Apache License, Version 2.0 (the "License");
# you may not use this file except in compliance with the License.
# You may obtain a copy of the License at
#
#     http://www.apache.org/licenses/LICENSE-2.0
#
# Unless required by applicable law or agreed to in writing, software
# distributed under the License is distributed on an "AS IS" BASIS,
# WITHOUT WARRANTIES OR CONDITIONS OF ANY KIND, either express or implied.
# See the License for the specific language governing permissions and
# limitations under the License.

import re
from abc import ABC, abstractmethod
from typing import Any, Dict, Iterator, List, Optional, Union

from .memgraph import Connection, Memgraph
from .utilities import to_cypher_labels, to_cypher_properties, to_cypher_value
from .models import Node, Relationship


class DeclarativeBaseTypes:
    AND_WHERE = "AND_WHERE"
    CALL = "CALL"
    CREATE = "CREATE"
    DELETE = "DELETE"
    EDGE = "EDGE"
    LIMIT = "LIMIT"
    LOAD_CSV = "LOAD_CSV"
    MATCH = "MATCH"
    MERGE = "MERGE"
    NODE = "NODE"
    ORDER_BY = "ORDER_BY"
    OR_WHERE = "OR_WHERE"
    REMOVE = "REMOVE"
    RETURN = "RETURN"
    SKIP = "SKIP"
    UNION = "UNION"
    UNWIND = "UNWIND"
    WHERE = "WHERE"
    WITH = "WITH"
    YIELD = "YIELD"
    XOR_WHERE = "XOR_WHERE"


class MatchConstants:
    DIRECTED = "directed"
    LABELS_STR = "labels_str"
    OPTIONAL = "optional"
    PROPERTIES_STR = "properties_str"
    QUERY = "query"
    TYPE = "type"
    VARIABLE = "variable"


class WhereConditionConstants:
    WHERE = "WHERE"
    AND = "AND"
    OR = "OR"
    XOR = "XOR"


class NoVariablesMatchedException(Exception):
    def __init__(self):
        message = "No variables have been matched in the query"
        super().__init__(message)


class InvalidMatchChainException(Exception):
    def __init__(self):
        message = "Invalid match query when linking!"
        super().__init__(message)


class PartialQuery(ABC):
    def __init__(self, type: str):
        self.type = type

    @abstractmethod
    def construct_query(self) -> str:
        pass


class LoadCsvPartialQuery(PartialQuery):
    def __init__(self, path: str, header: bool, row: str):
        super().__init__(DeclarativeBaseTypes.LOAD_CSV)
        self.path = path
        self.header = header
        self.row = row

    def construct_query(self) -> str:
        return f" LOAD CSV FROM '{self.path}' " + ("WITH" if self.header else "NO") + f" HEADER AS {self.row} "


class MatchPartialQuery(PartialQuery):
    def __init__(self, optional: bool):
        super().__init__(DeclarativeBaseTypes.MATCH)

        self.optional = optional

    def construct_query(self) -> str:
        if self.optional:
            return " OPTIONAL MATCH "

        return " MATCH "


class MergePartialQuery(PartialQuery):
    def __init__(self):
        super().__init__(DeclarativeBaseTypes.MERGE)

    def construct_query(self) -> str:
        return " MERGE "


class CreatePartialQuery(PartialQuery):
    def __init__(self):
        super().__init__(DeclarativeBaseTypes.CREATE)

    def construct_query(self) -> str:
        return " CREATE "


class CallPartialQuery(PartialQuery):
    def __init__(self, procedure: str, arguments: str):
        super().__init__(DeclarativeBaseTypes.CALL)

        self.procedure = procedure
        self.arguments = arguments

    def construct_query(self) -> str:
        return f" CALL {self.procedure}({self.arguments if self.arguments else ''}) "


class WhereConditionPartialQuery(PartialQuery):
    def __init__(self, keyword: str, query: str):
        super().__init__(DeclarativeBaseTypes.WHERE)

        self.keyword = keyword
        self.query = query

    def construct_query(self) -> str:
        """Constructs a where partial query."""
        return f" {self.keyword} {self.query} "


class NodePartialQuery(PartialQuery):
    def __init__(self, variable: str, labels: str, properties: str):
        super().__init__(DeclarativeBaseTypes.NODE)

        self._variable = variable
        self._labels = labels
        self._properties = properties

    @property
    def variable(self) -> str:
        return self._variable if self._variable is not None else ""

    @property
    def labels(self) -> str:
        return self._labels if self._labels is not None else ""

    @property
    def properties(self) -> str:
        return self._properties if self._properties is not None else ""

    def construct_query(self) -> str:
        """Constructs a node partial query."""
        return f"({self.variable}{self.labels}{' ' + self.properties if self.properties else ''})"


class EdgePartialQuery(PartialQuery):
    def __init__(
        self, variable: Optional[str], labels: Optional[str], properties: Optional[str], directed: bool, from_: bool
    ):
        super().__init__(DeclarativeBaseTypes.EDGE)

        self.directed = directed
        self._variable = variable
        self._labels = labels
        self._properties = properties
        self._from = from_

    @property
    def variable(self) -> str:
        return self._variable if self._variable is not None else ""

    @property
    def labels(self) -> str:
        return self._labels if self._labels is not None else ""

    @property
    def properties(self) -> str:
        return self._properties if self._properties is not None else ""

    def construct_query(self) -> str:
        """Constructs an edge partial query."""
        relationship_query = f"{self.variable}{self.labels}{self.properties}"

        if not self.directed:
            relationship_query = f"-[{relationship_query}]-"
            return relationship_query

        if self._from:
            relationship_query = f"<-[{relationship_query}]-"
        else:
            relationship_query = f"-[{relationship_query}]->"

        return relationship_query


class UnwindPartialQuery(PartialQuery):
    def __init__(self, list_expression: str, variable: str):
        super().__init__(DeclarativeBaseTypes.UNWIND)

        self.list_expression = list_expression
        self.variable = variable

    def construct_query(self) -> str:
        """Constructs an unwind partial query."""
        return f" UNWIND {self.list_expression} AS {self.variable} "


def dict_to_alias_statement(alias_dict: Dict[str, str]) -> str:
    """Creates a string expression of alias statements from a dictionary of
    expression, variable name dictionary.
    """
    return ", ".join(
        f"{key} AS {value}" if value != "" and key != value else f"{key}" for (key, value) in alias_dict.items()
    )


class WithPartialQuery(PartialQuery):
    def __init__(self, results: Dict[str, str]):
        super().__init__(DeclarativeBaseTypes.WITH)

        self._results = results

    @property
    def results(self) -> str:
        return self._results if self._results is not None else ""

    def construct_query(self) -> str:
        """Creates a WITH statement Cypher partial query."""
        if len(self.results) == 0:
            return " WITH * "
        return f" WITH {dict_to_alias_statement(self.results)} "


class UnionPartialQuery(PartialQuery):
    def __init__(self, include_duplicates: bool):
        super().__init__(DeclarativeBaseTypes.UNION)

        self.include_duplicates = include_duplicates

    def construct_query(self) -> str:
        """Creates a UNION statement Cypher partial query."""
        return f" UNION{f' ALL' if self.include_duplicates else ''} "


class DeletePartialQuery(PartialQuery):
    def __init__(self, variable_expressions: List[str], detach: bool):
        super().__init__(DeclarativeBaseTypes.DELETE)

        self._variable_expressions = variable_expressions
        self.detach = detach

    @property
    def variable_expressions(self) -> str:
        return self._variable_expressions if self._variable_expressions is not None else ""

    def construct_query(self) -> str:
        """Creates a DELETE statement Cypher partial query."""
        return f" {'DETACH' if self.detach else ''} DELETE {', '.join(self.variable_expressions)} "


class RemovePartialQuery(PartialQuery):
    def __init__(self, items: List[str]):
        super().__init__(DeclarativeBaseTypes.REMOVE)

        self._items = items

    @property
    def items(self) -> str:
        return self._items if self._items is not None else ""

    def construct_query(self) -> str:
        """Creates a REMOVE statement Cypher partial query."""
        return f" REMOVE {', '.join(self.items)} "


class YieldPartialQuery(PartialQuery):
    def __init__(self, results: Dict[str, str]):
        super().__init__(DeclarativeBaseTypes.YIELD)

        self._results = results

    @property
    def results(self) -> str:
        return self._results if self._results is not None else ""

    def construct_query(self) -> str:
        """Creates a YIELD statement Cypher partial query."""
        if len(self.results) == 0:
            return " YIELD * "
        return f" YIELD {dict_to_alias_statement(self.results)} "


class ReturnPartialQuery(PartialQuery):
    def __init__(self, results: Dict[str, str]):
        super().__init__(DeclarativeBaseTypes.RETURN)

        self._results = results

    @property
    def results(self) -> str:
        return self._results if self._results is not None else ""

    def construct_query(self) -> str:
        """Creates a RETURN statement Cypher partial query."""
        if len(self.results) == 0:
            return " RETURN * "
        return f" RETURN {dict_to_alias_statement(self.results)} "


class OrderByPartialQuery(PartialQuery):
    def __init__(self, properties: str):
        super().__init__(DeclarativeBaseTypes.ORDER_BY)

        self.properties = properties

    def construct_query(self) -> str:
        """Creates a ORDER BY statement Cypher partial query."""
        return f" ORDER BY {self.properties} "


class LimitPartialQuery(PartialQuery):
    def __init__(self, integer_expression: str):
        super().__init__(DeclarativeBaseTypes.LIMIT)

        self.integer_expression = integer_expression

    def construct_query(self) -> str:
        """Creates a LIMIT statement Cypher partial query."""
        return f" LIMIT {self.integer_expression} "


class SkipPartialQuery(PartialQuery):
    def __init__(self, integer_expression: str):
        super().__init__(DeclarativeBaseTypes.SKIP)

        self.integer_expression = integer_expression

    def construct_query(self) -> str:
        """Creates a SKIP statement Cypher partial query."""
        return f" SKIP {self.integer_expression} "


class AddStringPartialQuery(PartialQuery):
    def __init__(self, custom_cypher: str):
        super().__init__(DeclarativeBaseTypes.SKIP)

        self.custom_cypher = custom_cypher

    def construct_query(self) -> str:
        return f"{self.custom_cypher}"


class DeclarativeBase(ABC):
    def __init__(self, connection: Optional[Union[Connection, Memgraph]] = None):
        self._query: List[Any] = []
        self._connection = connection if connection is not None else Memgraph()
        self._clauses: List[DeclarativeBaseTypes] = []

    def match(self, optional: bool = False) -> "DeclarativeBase":
        """Creates a MATCH statement Cypher partial query."""
        self._query.append(MatchPartialQuery(optional))
        self._clauses.append(DeclarativeBaseTypes.MATCH)

        return self

    def merge(self) -> "DeclarativeBase":
        """Creates a MERGE statement Cypher partial query."""
        self._query.append(MergePartialQuery())
        self._clauses.append(DeclarativeBaseTypes.MERGE)

        return self

    def create(self) -> "DeclarativeBase":
        """Creates a CREATE statement Cypher partial query."""
        self._query.append(CreatePartialQuery())
        self._clauses.append(DeclarativeBaseTypes.CREATE)

        return self

    def call(self, procedure: str, arguments: Optional[str] = None) -> "DeclarativeBase":
        """Creates a CALL statement Cypher partial query."""
        self._query.append(CallPartialQuery(procedure, arguments))
        self._clauses.append(DeclarativeBaseTypes.CALL)

        return self

    def node(
        self,
        labels: Union[str, List[str], None] = "",
        variable: Optional[str] = None,
        node: Optional["Node"] = None,
        **kwargs,
    ) -> "DeclarativeBase":
        """Creates a node Cypher partial query."""
        if not self._is_linking_valid_with_query(DeclarativeBaseTypes.NODE):
            raise InvalidMatchChainException()

        if node is None:
            labels_str = to_cypher_labels(labels)
            properties_str = to_cypher_properties(kwargs)
        else:
            labels_str = to_cypher_labels(node._labels)
            properties_str = to_cypher_properties(node._properties)

        self._query.append(NodePartialQuery(variable, labels_str, properties_str))

        return self

    def to(
        self,
        edge_label: Optional[str] = "",
        directed: Optional[bool] = True,
        variable: Optional[str] = None,
        relationship: Optional["Relationship"] = None,
        **kwargs,
    ) -> "DeclarativeBase":
        """Creates a relationship Cypher partial query with a '->' sign."""
        if not self._is_linking_valid_with_query(DeclarativeBaseTypes.EDGE):
            raise InvalidMatchChainException()

        if relationship is None:
            type_str = to_cypher_labels(edge_label)
            properties_str = to_cypher_properties(kwargs)
        else:
            type_str = to_cypher_labels(relationship._type)
            properties_str = to_cypher_properties(relationship._properties)

        self._query.append(EdgePartialQuery(variable, type_str, properties_str, bool(directed), False))

        return self

    def from_(
        self,
        edge_label: Optional[str] = "",
        directed: Optional[bool] = True,
        variable: Optional[str] = None,
        relationship: Optional["Relationship"] = None,
        **kwargs,
    ) -> "Match":
        """Creates a relationship Cypher partial query with a '<-' sign."""
        if not self._is_linking_valid_with_query(DeclarativeBaseTypes.EDGE):
            raise InvalidMatchChainException()

        if relationship is None:
            labels_str = to_cypher_labels(edge_label)
            properties_str = to_cypher_properties(kwargs)
        else:
            labels_str = to_cypher_labels(relationship._type)
            properties_str = to_cypher_properties(relationship._properties)

        self._query.append(EdgePartialQuery(variable, labels_str, properties_str, bool(directed), True))

        return self

    def where(self, property: str, operator: str, value: Any) -> "DeclarativeBase":
        """Creates a WHERE statement Cypher partial query."""
        self._query.append(
            WhereConditionPartialQuery(
                WhereConditionConstants.WHERE, " ".join([property, operator, to_cypher_value(value)])
            )
        )
        self._clauses.append(DeclarativeBaseTypes.WHERE)

        return self

    def and_where(self, property: str, operator: str, value: Any) -> "DeclarativeBase":
        """Creates a AND (expression) statement Cypher partial query."""
        self._query.append(
            WhereConditionPartialQuery(
                WhereConditionConstants.AND, " ".join([property, operator, to_cypher_value(value)])
            )
        )
        self._clauses.append(DeclarativeBaseTypes.AND_WHERE)

        return self

    def or_where(self, property: str, operator: str, value: Any) -> "DeclarativeBase":
        """Creates a OR (expression) statement Cypher partial query."""
        self._query.append(
            WhereConditionPartialQuery(
                WhereConditionConstants.OR, " ".join([property, operator, to_cypher_value(value)])
            )
        )

        return self

    def xor_where(self, property: str, operator: str, value: Any) -> "DeclarativeBase":
        """Creates a XOR (expression) statement Cypher partial query."""
        self._query.append(
            WhereConditionPartialQuery(
                WhereConditionConstants.XOR, " ".join([property, operator, to_cypher_value(value)])
            )
        )
        self._clauses.append(DeclarativeBaseTypes.OR_WHERE)

        return self

    def unwind(self, list_expression: str, variable: str) -> "DeclarativeBase":
        """Creates a UNWIND statement Cypher partial query."""
        self._query.append(UnwindPartialQuery(list_expression, variable))
        self._clauses.append(DeclarativeBaseTypes.UNWIND)

        return self

    def with_(self, results: Optional[Dict[str, str]] = {}) -> "DeclarativeBase":
        """Creates a WITH statement Cypher partial query."""
        self._query.append(WithPartialQuery(results))
        self._clauses.append(DeclarativeBaseTypes.WITH)

        return self

    def union(self, include_duplicates: Optional[bool] = True) -> "DeclarativeBase":
        """Creates a UNION statement Cypher partial query."""
        self._query.append(UnionPartialQuery(include_duplicates))
        self._clauses.append(DeclarativeBaseTypes.UNION)

        return self

    def delete(self, variable_expressions: List[str], detach: Optional[bool] = False) -> "DeclarativeBase":
        """Creates a DELETE statement Cypher partial query."""
        self._query.append(DeletePartialQuery(variable_expressions, detach))
        self._clauses.append(DeclarativeBaseTypes.DELETE)

        return self

    def remove(self, items: List[str]) -> "DeclarativeBase":
        """Creates a REMOVE statement Cypher partial query."""
        self._query.append(RemovePartialQuery(items))
        self._clauses.append(DeclarativeBaseTypes.REMOVE)

        return self

    def yield_(self, results: Optional[Dict[str, str]] = {}) -> "DeclarativeBase":
        """Creates a YIELD statement Cypher partial query."""
        self._query.append(YieldPartialQuery(results))
        self._clauses.append(DeclarativeBaseTypes.YIELD)

        return self

    def return_(self, results: Optional[Dict[str, str]] = {}) -> "DeclarativeBase":
        """Creates a RETURN statement Cypher partial query."""
        self._query.append(ReturnPartialQuery(results))
        self._clauses.append(DeclarativeBaseTypes.RETURN)

        return self

    def order_by(self, properties: str) -> "DeclarativeBase":
        """Creates a ORDER BY statement Cypher partial query."""
        self._query.append(OrderByPartialQuery(properties))
        self._clauses.append(DeclarativeBaseTypes.ORDER_BY)

        return self

    def limit(self, integer_expression: str) -> "DeclarativeBase":
        """Creates a LIMIT statement Cypher partial query."""
        self._query.append(LimitPartialQuery(integer_expression))
        self._clauses.append(DeclarativeBaseTypes.LIMIT)

        return self

    def skip(self, integer_expression: str) -> "DeclarativeBase":
        """Creates a SKIP statement Cypher partial query."""
        self._query.append(SkipPartialQuery(integer_expression))
        self._clauses.append(DeclarativeBaseTypes.SKIP)

        return self

    def add_custom_cypher(self, custom_cypher: str) -> "DeclarativeBase":
        self._query.append(AddStringPartialQuery(custom_cypher))
        if "RETURN" in custom_cypher:
            self._clauses.append(DeclarativeBaseTypes.RETURN)

        return self

    def load_csv(self, path: str, header: bool, row: str):
        self._query.append(LoadCsvPartialQuery(path, header, row))

        return self

    def get_single(self, retrieve: str) -> Any:
        """Returns a single result with a `retrieve` variable name."""
        query = self._construct_query()

        result = next(self._connection.execute_and_fetch(query), None)

        if result:
            return result[retrieve]
        return result

    def execute(self) -> Iterator[Dict[str, Any]]:
        """Executes the Cypher query."""
        query = self._construct_query()
        if DeclarativeBaseTypes.RETURN in self._clauses:
            return self._connection.execute_and_fetch(query)
        else:
            return self._connection.execute(query)

    def _construct_query(self) -> str:
        """Constructs the (partial) Cypher query so it can be executed."""
        query = [""]

        # if not self._any_variables_matched():
        #    raise NoVariablesMatchedException()

        for partial_query in self._query:
            query.append(partial_query.construct_query())

        joined_query = "".join(query)
        joined_query = re.sub("\\s\\s+", " ", joined_query)
        return joined_query

    def _any_variables_matched(self) -> bool:
        """Checks if any variables are present in the result."""
        return any(
            q.type in [DeclarativeBaseTypes.EDGE, DeclarativeBaseTypes.NODE] and q.variable not in [None, ""]
            for q in self._query
        )

    def _is_linking_valid_with_query(self, match_type: str):
        """Checks if linking functions match the current query."""
        return len(self._query) == 0 or self._query[-1].type != match_type


class QueryBuilder(DeclarativeBase):
    def __init__(self, connection: Optional[Union[Connection, Memgraph]] = None):
        super().__init__(connection)


class Create(DeclarativeBase):
    def __init__(self, connection: Optional[Union[Connection, Memgraph]] = None):
        super().__init__(connection)
        self._query.append(CreatePartialQuery())
        self._clauses.append(DeclarativeBaseTypes.CREATE)


class Match(DeclarativeBase):
    def __init__(self, optional: bool = False, connection: Optional[Union[Connection, Memgraph]] = None):
        super().__init__(connection)
        self._query.append(MatchPartialQuery(optional))
        self._clauses.append(DeclarativeBaseTypes.MATCH)


class Merge(DeclarativeBase):
    def __init__(self, connection: Optional[Union[Connection, Memgraph]] = None):
        super().__init__(connection)
<<<<<<< HEAD
        self._query.append(MergePartialQuery(optional))
        self._clauses.append(DeclarativeBaseTypes.MERGE)
=======
        self._query.append(MergePartialQuery())
>>>>>>> 4897f0ee


class Call(DeclarativeBase):
    def __init__(
        self, procedure: str, arguments: Optional[str] = None, connection: Optional[Union[Connection, Memgraph]] = None
    ):
        super().__init__(connection)
        self._query.append(CallPartialQuery(procedure, arguments))
        self._clauses.append(DeclarativeBaseTypes.CALL)


class Unwind(DeclarativeBase):
    def __init__(self, list_expression: str, variable: str, connection: Optional[Union[Connection, Memgraph]] = None):
        super().__init__(connection)
        self._query.append(UnwindPartialQuery(list_expression, variable))
        self._clauses.append(DeclarativeBaseTypes.UNWIND)


class With(DeclarativeBase):
    def __init__(
        self, results: Optional[Dict[str, str]] = {}, connection: Optional[Union[Connection, Memgraph]] = None
    ):
        super().__init__(connection)
        self._query.append(WithPartialQuery(results))
        self._clauses.append(DeclarativeBaseTypes.WITH)<|MERGE_RESOLUTION|>--- conflicted
+++ resolved
@@ -661,12 +661,8 @@
 class Merge(DeclarativeBase):
     def __init__(self, connection: Optional[Union[Connection, Memgraph]] = None):
         super().__init__(connection)
-<<<<<<< HEAD
-        self._query.append(MergePartialQuery(optional))
+        self._query.append(MergePartialQuery())
         self._clauses.append(DeclarativeBaseTypes.MERGE)
-=======
-        self._query.append(MergePartialQuery())
->>>>>>> 4897f0ee
 
 
 class Call(DeclarativeBase):
