--- conflicted
+++ resolved
@@ -156,15 +156,10 @@
 
 
 class EdgePartialQuery(PartialQuery):
-<<<<<<< HEAD
-    def __init__(self, variable: str, labels: str, properties: str, directed: bool):
-        super().__init__(DeclarativeBaseTypes.EDGE)
-=======
     def __init__(
         self, variable: Optional[str], labels: Optional[str], properties: Optional[str], directed: bool, from_: bool
     ):
-        super().__init__(MatchTypes.EDGE)
->>>>>>> bf95d190
+        super().__init__(DeclarativeBaseTypes.EDGE)
 
         self.directed = directed
         self._variable = variable
@@ -228,7 +223,7 @@
 
     def construct_query(self) -> str:
         if len(self.results) == 0:
-            return f" WITH * "
+            return " WITH * "
         return f" WITH {dict_to_alias_statement(self.results)} "
 
 
@@ -283,7 +278,7 @@
 
     def construct_query(self) -> str:
         if len(self.results) == 0:
-            return f" YIELD * "
+            return " YIELD * "
         return f" YIELD {dict_to_alias_statement(self.results)} "
 
 
@@ -299,7 +294,7 @@
 
     def construct_query(self) -> str:
         if len(self.results) == 0:
-            return f" RETURN * "
+            return " RETURN * "
         return f" RETURN {dict_to_alias_statement(self.results)} "
 
 
@@ -409,7 +404,7 @@
         relationship: Optional["Relationship"] = None,
         **kwargs,
     ) -> "Match":
-        if not self._is_linking_valid_with_query(MatchTypes.EDGE):
+        if not self._is_linking_valid_with_query(DeclarativeBaseTypes.EDGE):
             raise InvalidMatchChainException()
 
         if relationship is None:
@@ -538,6 +533,12 @@
         super().__init__(connection)
 
 
+class Create(DeclarativeBase):
+    def __init__(self, connection: Optional[Union[Connection, Memgraph]] = None):
+        super().__init__(connection)
+        self._query.append(CreatePartialQuery())
+
+
 class Match(DeclarativeBase):
     def __init__(self, optional: bool = False, connection: Optional[Union[Connection, Memgraph]] = None):
         super().__init__(connection)
