# Copyright (c) 2016-2022 Memgraph Ltd. [https://memgraph.com]
#
# Licensed under the Apache License, Version 2.0 (the "License");
# you may not use this file except in compliance with the License.
# You may obtain a copy of the License at
#
#     http://www.apache.org/licenses/LICENSE-2.0
#
# Unless required by applicable law or agreed to in writing, software
# distributed under the License is distributed on an "AS IS" BASIS,
# WITHOUT WARRANTIES OR CONDITIONS OF ANY KIND, either express or implied.
# See the License for the specific language governing permissions and
# limitations under the License.

from enum import Enum
import re
from abc import ABC, abstractmethod
from typing import Any, Dict, Iterator, List, Optional, Tuple, Union

from .memgraph import Connection, Memgraph
from .graph_algorithms.integrated_algorithms import IntegratedAlgorithm
from .utilities import to_cypher_labels, to_cypher_properties, to_cypher_value
from .models import Node, Relationship
from .exceptions import (
    GQLAlchemyExtraKeywordArgumentsInSet,
    GQLAlchemyLiteralAndExpressionMissingInWhere,
    GQLAlchemyLiteralAndExpressionMissingInSet,
    GQLAlchemyExtraKeywordArgumentsInWhere,
    GQLAlchemyMissingOrder,
    GQLAlchemyOrderByTypeError,
)


class DeclarativeBaseTypes:
    CALL = "CALL"
    CREATE = "CREATE"
    DELETE = "DELETE"
<<<<<<< HEAD
    EDGE = "EDGE"
    FOREACH = "FOREACH"
=======
    RELATIONSHIP = "RELATIONSHIP"
>>>>>>> 45a8ea77
    LIMIT = "LIMIT"
    LOAD_CSV = "LOAD_CSV"
    MATCH = "MATCH"
    MERGE = "MERGE"
    NODE = "NODE"
    ORDER_BY = "ORDER BY"
    REMOVE = "REMOVE"
    RETURN = "RETURN"
    SET = "SET"
    SKIP = "SKIP"
    UNION = "UNION"
    UNWIND = "UNWIND"
    WHERE = "WHERE"
    WITH = "WITH"
    YIELD = "YIELD"


class MatchConstants:
    DIRECTED = "directed"
    LABELS_STR = "labels_str"
    OPTIONAL = "optional"
    PROPERTIES_STR = "properties_str"
    QUERY = "query"
    TYPE = "type"
    VARIABLE = "variable"


class Where(Enum):
    WHERE = 1
    AND = 2
    OR = 3
    XOR = 4
    NOT = 5


class Order(Enum):
    ASC = 1
    ASCENDING = 2
    DESC = 3
    DESCENDING = 4


class SetOperator(Enum):
    ASSIGNMENT = "="
    INCREMENT = "+="
    LABEL_FILTER = ":"


class NoVariablesMatchedException(Exception):
    def __init__(self):
        message = "No variables have been matched in the query"
        super().__init__(message)


class InvalidMatchChainException(Exception):
    def __init__(self):
        message = "Invalid match query when linking!"
        super().__init__(message)


class PartialQuery(ABC):
    def __init__(self, type: str):
        self.type = type

    @abstractmethod
    def construct_query(self) -> str:
        pass


class LoadCsvPartialQuery(PartialQuery):
    def __init__(self, path: str, header: bool, row: str):
        super().__init__(DeclarativeBaseTypes.LOAD_CSV)
        self.path = path
        self.header = header
        self.row = row

    def construct_query(self) -> str:
        return f" LOAD CSV FROM '{self.path}' " + ("WITH" if self.header else "NO") + f" HEADER AS {self.row} "


class MatchPartialQuery(PartialQuery):
    def __init__(self, optional: bool):
        super().__init__(DeclarativeBaseTypes.MATCH)

        self.optional = optional

    def construct_query(self) -> str:
        if self.optional:
            return " OPTIONAL MATCH "

        return " MATCH "


class MergePartialQuery(PartialQuery):
    def __init__(self):
        super().__init__(DeclarativeBaseTypes.MERGE)

    def construct_query(self) -> str:
        return " MERGE "


class CreatePartialQuery(PartialQuery):
    def __init__(self):
        super().__init__(DeclarativeBaseTypes.CREATE)

    def construct_query(self) -> str:
        return " CREATE "


class CallPartialQuery(PartialQuery):
    def __init__(self, procedure: str, arguments: str):
        super().__init__(DeclarativeBaseTypes.CALL)

        self.procedure = procedure
        self.arguments = arguments

    def construct_query(self) -> str:
        return f" CALL {self.procedure}({self.arguments if self.arguments else ''}) "


class WhereConditionPartialQuery(PartialQuery):
    _LITERAL = "literal"
    _EXPRESSION = "expression"
    _LABEL_FILTER = ":"

    def __init__(self, item: str, operator: str, keyword: Where = Where.WHERE, is_negated: bool = False, **kwargs):
        super().__init__(type=keyword.name if not is_negated else f"{keyword.name} {Where.NOT.name}")
        self.query = self._build_where_query(item=item, operator=operator, **kwargs)

    def construct_query(self) -> str:
        """Constructs a where partial query."""
        return f" {self.type} {self.query} "

    def _build_where_query(self, item: str, operator: str, **kwargs) -> "DeclarativeBase":
        """Builds parts of a WHERE Cypher query divided by the boolean operators."""
        literal = kwargs.get(WhereConditionPartialQuery._LITERAL)
        value = kwargs.get(WhereConditionPartialQuery._EXPRESSION)

        if value is None:
            if literal is None:
                raise GQLAlchemyLiteralAndExpressionMissingInWhere

            value = to_cypher_value(literal)
        elif literal is not None:
            raise GQLAlchemyExtraKeywordArgumentsInWhere

        return ("" if operator == WhereConditionPartialQuery._LABEL_FILTER else " ").join([item, operator, value])


class WhereNotConditionPartialQuery(WhereConditionPartialQuery):
    def __init__(self, item: str, operator: str, keyword: Where = Where.WHERE, **kwargs):
        super().__init__(item=item, operator=operator, keyword=keyword, is_negated=True, **kwargs)


class AndWhereConditionPartialQuery(WhereConditionPartialQuery):
    def __init__(self, item: str, operator: str, **kwargs):
        super().__init__(item=item, operator=operator, keyword=Where.AND, **kwargs)


class AndNotWhereConditionPartialQuery(WhereNotConditionPartialQuery):
    def __init__(self, item: str, operator: str, **kwargs):
        super().__init__(item=item, operator=operator, keyword=Where.AND, **kwargs)


class OrWhereConditionPartialQuery(WhereConditionPartialQuery):
    def __init__(self, item: str, operator: str, **kwargs):
        super().__init__(item=item, operator=operator, keyword=Where.OR, **kwargs)


class OrNotWhereConditionPartialQuery(WhereNotConditionPartialQuery):
    def __init__(self, item: str, operator: str, **kwargs):
        super().__init__(item=item, operator=operator, keyword=Where.OR, **kwargs)


class XorWhereConditionPartialQuery(WhereConditionPartialQuery):
    def __init__(self, item: str, operator: str, **kwargs):
        super().__init__(item=item, operator=operator, keyword=Where.XOR, **kwargs)


class XorNotWhereConditionPartialQuery(WhereNotConditionPartialQuery):
    def __init__(self, item: str, operator: str, **kwargs):
        super().__init__(item=item, operator=operator, keyword=Where.XOR, **kwargs)


class NodePartialQuery(PartialQuery):
    def __init__(self, variable: str, labels: str, properties: str):
        super().__init__(DeclarativeBaseTypes.NODE)

        self._variable = variable
        self._labels = labels
        self._properties = properties

    @property
    def variable(self) -> str:
        return self._variable if self._variable is not None else ""

    @property
    def labels(self) -> str:
        return self._labels if self._labels is not None else ""

    @property
    def properties(self) -> str:
        return self._properties if self._properties is not None else ""

    def construct_query(self) -> str:
        """Constructs a node partial query."""
        return f"({self.variable}{self.labels}{' ' + self.properties if self.properties else ''})"


class RelationshipPartialQuery(PartialQuery):
    def __init__(
        self,
        variable: Optional[str],
        labels: Optional[str],
        algorithm: Optional[str],
        properties: Optional[str],
        directed: bool,
        from_: bool,
    ):
        super().__init__(DeclarativeBaseTypes.RELATIONSHIP)

        self.directed = directed
        self._variable = variable
        self._labels = labels
        self._algorithm = algorithm
        self._properties = properties
        self._from = from_

    @property
    def variable(self) -> str:
        return "" if self._variable is None else self._variable

    @property
    def labels(self) -> str:
        return "" if self._labels is None else self._labels

    @property
    def algorithm(self) -> str:
        return "" if self._algorithm is None else self._algorithm

    @property
    def properties(self) -> str:
        return "" if self._properties is None else self._properties

    def construct_query(self) -> str:
        """Constructs an relationship partial query."""
        relationship_query = f"{self.variable}{self.labels}{self.algorithm}{self.properties}"

        if not self.directed:
            relationship_query = f"-[{relationship_query}]-"
            return relationship_query

        if self._from:
            relationship_query = f"<-[{relationship_query}]-"
        else:
            relationship_query = f"-[{relationship_query}]->"

        return relationship_query


class UnwindPartialQuery(PartialQuery):
    def __init__(self, list_expression: str, variable: str):
        super().__init__(DeclarativeBaseTypes.UNWIND)

        self.list_expression = list_expression
        self.variable = variable

    def construct_query(self) -> str:
        """Constructs an unwind partial query."""
        return f" UNWIND {self.list_expression} AS {self.variable} "


def dict_to_alias_statement(alias_dict: Dict[str, str]) -> str:
    """Creates a string expression of alias statements from a dictionary of
    expression, variable name dictionary.
    """
    return ", ".join(
        f"{key} AS {value}" if value != "" and key != value else f"{key}" for (key, value) in alias_dict.items()
    )


class WithPartialQuery(PartialQuery):
    def __init__(self, results: Dict[str, str]):
        super().__init__(DeclarativeBaseTypes.WITH)

        self._results = results

    @property
    def results(self) -> str:
        return self._results if self._results is not None else ""

    def construct_query(self) -> str:
        """Creates a WITH statement Cypher partial query."""
        if len(self.results) == 0:
            return " WITH * "
        return f" WITH {dict_to_alias_statement(self.results)} "


class UnionPartialQuery(PartialQuery):
    def __init__(self, include_duplicates: bool):
        super().__init__(DeclarativeBaseTypes.UNION)

        self.include_duplicates = include_duplicates

    def construct_query(self) -> str:
        """Creates a UNION statement Cypher partial query."""
        return f" UNION{f' ALL' if self.include_duplicates else ''} "


class DeletePartialQuery(PartialQuery):
    def __init__(self, variable_expressions: List[str], detach: bool):
        super().__init__(DeclarativeBaseTypes.DELETE)

        self._variable_expressions = variable_expressions
        self.detach = detach

    @property
    def variable_expressions(self) -> str:
        return self._variable_expressions if self._variable_expressions is not None else ""

    def construct_query(self) -> str:
        """Creates a DELETE statement Cypher partial query."""
        return f" {'DETACH' if self.detach else ''} DELETE {', '.join(self.variable_expressions)} "


class RemovePartialQuery(PartialQuery):
    def __init__(self, items: List[str]):
        super().__init__(DeclarativeBaseTypes.REMOVE)

        self._items = items

    @property
    def items(self) -> str:
        return self._items if self._items is not None else ""

    def construct_query(self) -> str:
        """Creates a REMOVE statement Cypher partial query."""
        return f" REMOVE {', '.join(self.items)} "


class YieldPartialQuery(PartialQuery):
    def __init__(self, results: Dict[str, str]):
        super().__init__(DeclarativeBaseTypes.YIELD)

        self._results = results

    @property
    def results(self) -> str:
        return self._results if self._results is not None else ""

    def construct_query(self) -> str:
        """Creates a YIELD statement Cypher partial query."""
        if len(self.results) == 0:
            return " YIELD * "
        return f" YIELD {dict_to_alias_statement(self.results)} "


class ReturnPartialQuery(PartialQuery):
    def __init__(self, results: Dict[str, str]):
        super().__init__(DeclarativeBaseTypes.RETURN)

        self._results = results

    @property
    def results(self) -> str:
        return self._results if self._results is not None else ""

    def construct_query(self) -> str:
        """Creates a RETURN statement Cypher partial query."""
        if len(self.results) == 0:
            return " RETURN * "
        return f" RETURN {dict_to_alias_statement(self.results)} "


class OrderByPartialQuery(PartialQuery):
    def __init__(self, properties: Union[str, Tuple[str, Order], List[Union[str, Tuple[str, Order]]]]):
        super().__init__(DeclarativeBaseTypes.ORDER_BY)

        self.query = (
            self._order_by_read_list(properties)
            if isinstance(properties, list)
            else self._order_by_read_item(properties)
        )

    def construct_query(self) -> str:
        """Creates a ORDER BY statement Cypher partial query."""
        return f" {self.type} {self.query} "

    def _order_by_read_item(self, item: Union[str, Tuple[str, Order]]) -> str:
        if isinstance(item, str):
            return f"{self._order_by_read_str(item)}"
        elif isinstance(item, tuple):
            return f"{self._order_by_read_tuple(item)}"
        else:
            raise GQLAlchemyOrderByTypeError

    def _order_by_read_list(self, property: List[Union[str, Tuple[str, Order]]]):
        return ", ".join(self._order_by_read_item(item=item) for item in property)

    def _order_by_read_str(self, property: str) -> str:
        return f"{property}"

    def _order_by_read_tuple(self, tuple: Tuple[str, Order]) -> str:
        if not isinstance(tuple[1], Order):
            raise GQLAlchemyMissingOrder

        return f"{tuple[0]} {tuple[1].name}"


class LimitPartialQuery(PartialQuery):
    def __init__(self, integer_expression: str):
        super().__init__(DeclarativeBaseTypes.LIMIT)

        self.integer_expression = integer_expression

    def construct_query(self) -> str:
        """Creates a LIMIT statement Cypher partial query."""
        return f" LIMIT {self.integer_expression} "


class SkipPartialQuery(PartialQuery):
    def __init__(self, integer_expression: str):
        super().__init__(DeclarativeBaseTypes.SKIP)

        self.integer_expression = integer_expression

    def construct_query(self) -> str:
        """Creates a SKIP statement Cypher partial query."""
        return f" SKIP {self.integer_expression} "


class AddStringPartialQuery(PartialQuery):
    def __init__(self, custom_cypher: str):
        super().__init__(DeclarativeBaseTypes.SKIP)

        self.custom_cypher = custom_cypher

    def construct_query(self) -> str:
        return f"{self.custom_cypher}"


<<<<<<< HEAD
class ForeachPartialQuery(PartialQuery):
    def __init__(self, variable: str, expression: str, update_clauses: str):
        super().__init__(DeclarativeBaseTypes.FOREACH)
        self._variable = variable
        self._expression = expression
        self._update_clauses = update_clauses

    @property
    def variable(self) -> str:
        return self._variable if self._variable is not None else ""

    @property
    def expression(self) -> str:
        return self._expression if self._expression is not None else ""

    @property
    def update_clauses(self) -> str:
        return self._update_clauses if self._update_clauses is not None else ""

    def construct_query(self) -> str:
        """Creates a FOREACH statement Cypher partial query."""
        return f" FOREACH ( {self.variable} IN {self.expression} | {self.update_clauses} ) "
=======
class SetPartialQuery(PartialQuery):
    _LITERAL = "literal"
    _EXPRESSION = "expression"

    def __init__(self, item: str, operator: SetOperator, **kwargs):
        super().__init__(DeclarativeBaseTypes.SET)

        self.query = self._build_set_query(item=item, operator=operator, **kwargs)

    def construct_query(self) -> str:
        """Constructs a set partial query."""
        return f" {self.type} {self.query}"

    def _build_set_query(self, item: str, operator: SetOperator, **kwargs) -> "DeclarativeBase":
        """Builds parts of a SET Cypher query divided by the boolean operators."""
        literal = kwargs.get(SetPartialQuery._LITERAL)
        value = kwargs.get(SetPartialQuery._EXPRESSION)

        if value is None:
            if literal is None:
                raise GQLAlchemyLiteralAndExpressionMissingInSet

            value = to_cypher_value(literal)
        elif literal is not None:
            raise GQLAlchemyExtraKeywordArgumentsInSet

        return ("" if operator == SetOperator.LABEL_FILTER else " ").join([item, operator.value, value])
>>>>>>> 45a8ea77


class DeclarativeBase(ABC):
    def __init__(self, connection: Optional[Union[Connection, Memgraph]] = None):
        self._query: List[PartialQuery] = []
        self._connection = connection if connection is not None else Memgraph()
        self._fetch_results: bool = False

    def match(self, optional: bool = False) -> "DeclarativeBase":
        """Obtain data from the database by matching it to a given pattern.

        Args:
            optional: A bool indicating if missing parts of the pattern will be
            filled with null values.

        Returns:
            A `DeclarativeBase` instance for constructing queries.
        """
        self._query.append(MatchPartialQuery(optional))

        return self

    def merge(self) -> "DeclarativeBase":
        """Ensure that a pattern you are looking for exists in the database.
        This means that if the pattern is not found, it will be created. In a
        way, this clause is like a combination of MATCH and CREATE.

        Returns:
            A `DeclarativeBase` instance for constructing queries.
        """
        self._query.append(MergePartialQuery())

        return self

    def create(self) -> "DeclarativeBase":
        """Create nodes and relationships in a graph.

        Returns:
            A `DeclarativeBase` instance for constructing queries.
        """
        self._query.append(CreatePartialQuery())

        return self

    def call(self, procedure: str, arguments: Optional[str] = None) -> "DeclarativeBase":
        """Call a query module procedure.

        Args:
            procedure: A string representing the name of the procedure in the
              format `query_module.procedure`.
            arguments: A string representing the arguments of the procedure in
              text format.

        Returns:
            A `DeclarativeBase` instance for constructing queries.
        """
        self._query.append(CallPartialQuery(procedure, arguments))

        return self

    def node(
        self,
        labels: Union[str, List[str], None] = "",
        variable: Optional[str] = None,
        node: Optional["Node"] = None,
        **kwargs,
    ) -> "DeclarativeBase":
        """Add a node pattern to the query.

        Args:
            labels: A string or list of strings representing the labels of the
              node.
            variable: A string representing the name of the variable for storing
              results of the node pattern.
            node: A `Node` object to construct the pattern from.
            **kwargs: Arguments representing the properties of the node.

        Returns:
            A `DeclarativeBase` instance for constructing queries.
        """
        if not self._is_linking_valid_with_query(DeclarativeBaseTypes.NODE):
            raise InvalidMatchChainException()

        if node is None:
            labels_str = to_cypher_labels(labels)
            properties_str = to_cypher_properties(kwargs)
        else:
            labels_str = to_cypher_labels(node._labels)
            properties_str = to_cypher_properties(node._properties)

        self._query.append(NodePartialQuery(variable, labels_str, properties_str))

        return self

    def to(
        self,
        relationship_type: Optional[str] = "",
        directed: Optional[bool] = True,
        variable: Optional[str] = None,
        relationship: Optional["Relationship"] = None,
        algorithm: Optional[IntegratedAlgorithm] = None,
        **kwargs,
    ) -> "DeclarativeBase":
        """Add a relationship pattern to the query.

        Args:
            relationship_type: A string representing the type of the relationship.
            directed: A bool indicating if the relationship is directed.
            variable: A string representing the name of the variable for storing
              results of the relationship pattern.
            relationship: A `Relationship` object to construct the pattern from.
            algorithm: algorithm object to use over graph data.
            **kwargs: Arguments representing the properties of the relationship.

        Returns:
            A `DeclarativeBase` instance for constructing queries.
        """
        if not self._is_linking_valid_with_query(DeclarativeBaseTypes.RELATIONSHIP):
            raise InvalidMatchChainException()

        if relationship is None:
            type_str = to_cypher_labels(relationship_type)
            properties_str = to_cypher_properties(kwargs)
        else:
            type_str = to_cypher_labels(relationship._type)
            properties_str = to_cypher_properties(relationship._properties)

        self._query.append(
            RelationshipPartialQuery(
                variable=variable,
                labels=type_str,
                algorithm="" if algorithm is None else str(algorithm),
                properties=properties_str,
                directed=bool(directed),
                from_=False,
            )
        )

        return self

    def from_(
        self,
        relationship_type: Optional[str] = "",
        directed: Optional[bool] = True,
        variable: Optional[str] = None,
        relationship: Optional["Relationship"] = None,
        algorithm: Optional[IntegratedAlgorithm] = None,
        **kwargs,
    ) -> "Match":
        """Add a relationship pattern to the query.

        Args:
            relationship_type: A string representing the type of the relationship.
            directed: A bool indicating if the relationship is directed.
            variable: A string representing the name of the variable for storing
              results of the relationship pattern.
            relationship: A `Relationship` object to construct the pattern from.
            **kwargs: Arguments representing the properties of the relationship.

        Returns:
            A `DeclarativeBase` instance for constructing queries.
        """
        if not self._is_linking_valid_with_query(DeclarativeBaseTypes.RELATIONSHIP):
            raise InvalidMatchChainException()

        if relationship is None:
            type_str = to_cypher_labels(relationship_type)
            properties_str = to_cypher_properties(kwargs)
        else:
            type_str = to_cypher_labels(relationship._type)
            properties_str = to_cypher_properties(relationship._properties)

        self._query.append(
            RelationshipPartialQuery(
                variable=variable,
                labels=type_str,
                algorithm="" if algorithm is None else str(algorithm),
                properties=properties_str,
                directed=bool(directed),
                from_=True,
            )
        )

        return self

    def where(self, item: str, operator: str, **kwargs) -> "DeclarativeBase":
        """Creates a WHERE statement Cypher partial query.

        Args:
            item: A string representing variable or property.
            operator: A string representing the operator.

        Kwargs:
            literal: A value that will be converted to Cypher value, such as int, float, string, etc.
            expression: A node label or property that won't be converted to Cypher value (no additional quotes will be added).

        Raises:
            GQLAlchemyLiteralAndExpressionMissingInWhere: Raises an error when neither literal nor expression keyword arguments were provided.
            GQLAlchemyExtraKeywordArgumentsInWhere: Raises an error when both literal and expression keyword arguments were provided.

        Returns:
            self: A partial Cypher query built from the given parameters.

        Examples:
            Filtering query results by the equality of `name` properties of two connected nodes.

            Python: `match().node(variable="n").to().node(variable="m").where(item="n.name", operator="=", expression="m.name").return_()`
            Cypher: `MATCH (n)-[]->(m) WHERE n.name = m.name RETURN *;`

            Filtering query results by the node label.

            Python: `match().node(variable="n").where(item="n", operator=":", expression="User").return_()`
            Cypher: `MATCH (n) WHERE n:User RETURN *;`

            Filtering query results by the comparison of node property and literal.

            Python: `match().node(variable="n").where(item="n.age", operator=">", literal=18).return_()`
            Cypher: `MATCH (n) WHERE n.age > 18 RETURN *;`
        """
        # WHERE item operator (literal | expression)
        # item: variable | property
        # expression: label | property
        self._query.append(WhereConditionPartialQuery(item=item, operator=operator, **kwargs))

        return self

    def where_not(self, item: str, operator: str, **kwargs) -> "DeclarativeBase":
        """Creates a WHERE NOT statement Cypher partial query.

        Args:
            item: A string representing variable or property.
            operator: A string representing the operator.

        Kwargs:
            literal: A value that will be converted to Cypher value, such as int, float, string, etc.
            expression: A node label or property that won't be converted to Cypher value (no additional quotes will be added).

        Raises:
            GQLAlchemyLiteralAndExpressionMissingInWhere: Raises an error when neither literal nor expression keyword arguments were provided.
            GQLAlchemyExtraKeywordArgumentsInWhere: Raises an error when both literal and expression keyword arguments were provided.

        Returns:
            self: A partial Cypher query built from the given parameters.

        Examples:
            Filtering query results by the equality of `name` properties of two connected nodes.

            Python: `match().node(variable="n").to().node(variable="m").where_not(item="n.name", operator="=", expression="m.name").return_()`
            Cypher: `MATCH (n)-[]->(m) WHERE NOT n.name = m.name RETURN *;`
        """
        self._query.append(WhereNotConditionPartialQuery(item=item, operator=operator, **kwargs))

        return self

    def and_where(self, item: str, operator: str, **kwargs) -> "DeclarativeBase":
        """Creates an AND statement as a part of WHERE Cypher partial query.

        Args:
            item: A string representing variable or property.
            operator: A string representing the operator.

        Kwargs:
            literal: A value that will be converted to Cypher value, such as int, float, string, etc.
            expression: A node label or property that won't be converted to Cypher value (no additional quotes will be added).

        Returns:
            self: A partial Cypher query built from the given parameters.

        Examples:
            Filtering query results by node label or the comparison of node property and literal.

            Python: `match().node(variable="n").where(item="n", operator=":", expression="User").and_where(item="n.age", operator=">", literal=18).return_()`
            Cypher: `MATCH (n) WHERE n:User AND n.age > 18 RETURN *;`
        """
        self._query.append(AndWhereConditionPartialQuery(item=item, operator=operator, **kwargs))

        return self

    def and_not_where(self, item: str, operator: str, **kwargs) -> "DeclarativeBase":
        """Creates an AND NOT statement as a part of WHERE Cypher partial query.

        Args:
            item: A string representing variable or property.
            operator: A string representing the operator.

        Kwargs:
            literal: A value that will be converted to Cypher value, such as int, float, string, etc.
            expression: A node label or property that won't be converted to Cypher value (no additional quotes will be added).

        Returns:
            self: A partial Cypher query built from the given parameters.

        Examples:
            Filtering query results by node label or the comparison of node property and literal.

            Python: `match().node(variable="n").where(item="n", operator=":", expression="User").and_not_where(item="n.age", operator=">", literal=18).return_()`
            Cypher: `MATCH (n) WHERE n:User AND NOT n.age > 18 RETURN *;`
        """
        self._query.append(AndNotWhereConditionPartialQuery(item=item, operator=operator, **kwargs))

        return self

    def or_where(self, item: str, operator: str, **kwargs) -> "DeclarativeBase":
        """Creates an OR statement as a part of WHERE Cypher partial query.

        Args:
            item: A string representing variable or property.
            operator: A string representing the operator.

        Kwargs:
            literal: A value that will be converted to Cypher value, such as int, float, string, etc.
            expression: A node label or property that won't be converted to Cypher value (no additional quotes will be added).

        Returns:
            self: A partial Cypher query built from the given parameters.

        Examples:
            Filtering query results by node label or the comparison of node property and literal.

            Python: `match().node(variable="n").where(item="n", operator=":", expression="User").or_where(item="n.age", operator=">", literal=18).return_()`
            Cypher: `MATCH (n) WHERE n:User OR n.age > 18 RETURN *;`
        """
        self._query.append(OrWhereConditionPartialQuery(item=item, operator=operator, **kwargs))

        return self

    def or_not_where(self, item: str, operator: str, **kwargs) -> "DeclarativeBase":
        """Creates an OR NOT statement as a part of WHERE Cypher partial query.

        Args:
            item: A string representing variable or property.
            operator: A string representing the operator.

        Kwargs:
            literal: A value that will be converted to Cypher value, such as int, float, string, etc.
            expression: A node label or property that won't be converted to Cypher value (no additional quotes will be added).

        Returns:
            self: A partial Cypher query built from the given parameters.

        Examples:
            Filtering query results by node label or the comparison of node property and literal.

            Python: `match().node(variable="n").where(item="n", operator=":", expression="User").or_not_where(item="n.age", operator=">", literal=18).return_()`
            Cypher: `MATCH (n) WHERE n:User OR NOT n.age > 18 RETURN *;`
        """
        self._query.append(OrNotWhereConditionPartialQuery(item=item, operator=operator, **kwargs))

        return self

    def xor_where(self, item: str, operator: str, **kwargs) -> "DeclarativeBase":
        """Creates an XOR statement as a part of WHERE Cypher partial query.

        Args:
            item: A string representing variable or property.
            operator: A string representing the operator.

        Kwargs:
            literal: A value that will be converted to Cypher value, such as int, float, string, etc.
            expression: A node label or property that won't be converted to Cypher value (no additional quotes will be added).

        Returns:
            self: A partial Cypher query built from the given parameters.

        Examples:
            Filtering query results by node label or the comparison of node property and literal.

            Python: `match().node(variable="n").where(item="n", operator=":", expression="User").xor_where(item="n.age", operator=">", literal=18).return_()`
            Cypher: `MATCH (n) WHERE n:User XOR n.age > 18 RETURN *;`
        """
        self._query.append(XorWhereConditionPartialQuery(item=item, operator=operator, **kwargs))

        return self

    def xor_not_where(self, item: str, operator: str, **kwargs) -> "DeclarativeBase":
        """Creates an XOR NOT statement as a part of WHERE Cypher partial query.

        Args:
            item: A string representing variable or property.
            operator: A string representing the operator.

        Kwargs:
            literal: A value that will be converted to Cypher value, such as int, float, string, etc.
            expression: A node label or property that won't be converted to Cypher value (no additional quotes will be added).

        Returns:
            self: A partial Cypher query built from the given parameters.

        Examples:
            Filtering query results by node label or the comparison of node property and literal.

            Python: `match().node(variable="n").where(item="n", operator=":", expression="User").xor_not_where(item="n.age", operator=">", literal=18).return_()`
            Cypher: `MATCH (n) WHERE n:User XOR NOT n.age > 18 RETURN *;`
        """
        self._query.append(XorNotWhereConditionPartialQuery(item=item, operator=operator, **kwargs))

        return self

    def unwind(self, list_expression: str, variable: str) -> "DeclarativeBase":
        """Unwind a list of values as individual rows.

        Args:
            list_expression: A list of strings representing the list of values.
            variable: A string representing the variable name for unwinding results.

        Returns:
            A `DeclarativeBase` instance for constructing queries.
        """
        self._query.append(UnwindPartialQuery(list_expression, variable))

        return self

    def with_(self, results: Optional[Dict[str, str]] = {}) -> "DeclarativeBase":
        """Chain together parts of a query, piping the results from one to be
        used as starting points or criteria in the next.

        Args:
            results: A dictionary mapping variables in the first query with
            aliases in the second query.

        Returns:
            A `DeclarativeBase` instance for constructing queries.
        """
        self._query.append(WithPartialQuery(results))

        return self

    def union(self, include_duplicates: Optional[bool] = True) -> "DeclarativeBase":
        """Combine the result of multiple queries.

        Args:
            include_duplicates: A bool indicating if duplicates should be
              included.

        Returns:
            A `DeclarativeBase` instance for constructing queries.
        """
        self._query.append(UnionPartialQuery(include_duplicates))

        return self

    def delete(self, variable_expressions: List[str], detach: Optional[bool] = False) -> "DeclarativeBase":
        """Delete nodes and relationships from the database.

        Args:
            variable_expressions: A list of strings indicating which nodes
              and/or relationships should be removed.
            detach: A bool indicating if relationships should be deleted along
              with a node.

        Returns:
            A `DeclarativeBase` instance for constructing queries.
        """
        self._query.append(DeletePartialQuery(variable_expressions, detach))

        return self

    def remove(self, items: List[str]) -> "DeclarativeBase":
        """Remove labels and properties from nodes and relationships.

        Args:
            items: A list of strings indicating which labels and/or properties
              should be removed.

        Returns:
            A `DeclarativeBase` instance for constructing queries.
        """
        self._query.append(RemovePartialQuery(items))

        return self

    def yield_(self, results: Optional[Dict[str, str]] = {}) -> "DeclarativeBase":
        """Yield data from the query.

        Args:
            results: A dictionary mapping items that are returned with alias
              names.

        Returns:
            A `DeclarativeBase` instance for constructing queries.
        """
        self._query.append(YieldPartialQuery(results))

        return self

    def return_(self, results: Optional[Dict[str, str]] = {}) -> "DeclarativeBase":
        """Return data from the query.

        Args:
            results: A dictionary mapping items that are returned with alias
              names.

        Returns:
            A `DeclarativeBase` instance for constructing queries.
        """
        self._query.append(ReturnPartialQuery(results))
        self._fetch_results = True

        return self

    def order_by(
        self, properties: Union[str, Tuple[str, Order], List[Union[str, Tuple[str, Order]]]]
    ) -> "DeclarativeBase":
        """Creates an ORDER BY statement Cypher partial query.

        Args:
            properties: Properties and order by which the query results will be ordered.

        Raises:
            GQLAlchemyOrderByTypeError: Raises an error when the given ordering is of the wrong type.
            GQLAlchemyMissingOrdering: Raises an error when the given property is neither string nor tuple.

        Returns:
            self: A partial Cypher query built from the given parameters.

        Examples:
            Ordering query results by the property `n.name` in ascending order
            and by the property `n.last_name` in descending order:

            Python: `match().node(variable="n").return_().order_by(properties=["n.name", ("n.last_name", Order.DESC)])`
            Cypher: `MATCH (n) RETURN * ORDER BY n.name, n.last_name DESC;`
        """
        self._query.append(OrderByPartialQuery(properties=properties))

        return self

    def limit(self, integer_expression: str) -> "DeclarativeBase":
        """Limit the number of records when returning results.

        Args:
            integer_expression: An integer indicating how many records to limit
              the results to.

        Returns:
            A `DeclarativeBase` instance for constructing queries.
        """
        self._query.append(LimitPartialQuery(integer_expression))

        return self

    def skip(self, integer_expression: str) -> "DeclarativeBase":
        """Skip a number of records when returning results.

        Args:
            integer_expression: An integer indicating how many records to skip
              in the results.

        Returns:
            A `DeclarativeBase` instance for constructing queries.
        """
        self._query.append(SkipPartialQuery(integer_expression))

        return self

    def add_custom_cypher(self, custom_cypher: str) -> "DeclarativeBase":
        """Inject custom Cypher code into the query.

        Args:
            custom_cypher: A string representing the Cypher code to be injected
              into the query.

        Returns:
            A `DeclarativeBase` instance for constructing queries.
        """
        self._query.append(AddStringPartialQuery(custom_cypher))
        if " RETURN " in custom_cypher:
            self._fetch_results = True

        return self

    def load_csv(self, path: str, header: bool, row: str) -> "DeclarativeBase":
        """Load data from a CSV file by executing a Cypher query for each row.

        Args:
            path: A string representing the path to the CSV file.
            header: A bool indicating if the CSV file starts with a header row.
            row: A string representing the name of the variable for iterating
              over each row.

        Returns:
            A `DeclarativeBase` instance for constructing queries.
        """
        self._query.append(LoadCsvPartialQuery(path, header, row))

        return self

    def get_single(self, retrieve: str) -> Any:
        """Returns a single result with a `retrieve` variable name.

        Args:
            retrieve: A string representing the results variable to be returned.

        Returns:
            An iterator of dictionaries containing the results of the query.
        """
        query = self._construct_query()

        result = next(self._connection.execute_and_fetch(query), None)

        if result:
            return result[retrieve]
        return result

<<<<<<< HEAD
    def foreach(self, variable: str, expression: str, update_clauses: Union[str, List[str]]) -> "DeclarativeBase":
        """Iterate over a list of elements and for every iteration run every update clause.

        Args:
            variable: variable name that stores each element
            expression: Any expression that results to a list
            update_clauses: One or more cypher update clauses:
                SET, REMOVE, CREATE, MERGE, DELETE, FOREACH

        Returns:
            A `DeclarativeBase` instance for constructing queries.
        """
        if isinstance(update_clauses, list):
            update_clauses = " ".join(update_clauses)

        self._query.append(ForeachPartialQuery(variable, expression, update_clauses))
=======
    def set_(self, item: str, operator: SetOperator, **kwargs):
        """Creates a SET statement Cypher partial query.

        Args:
            item: A string representing variable or property.
            operator: An assignment, increment or label filter operator.

        Kwargs:
            literal: A value that will be converted to Cypher value, such as int, float, string, etc.
            expression: A node label or property that won't be converted to Cypher value (no additional quotes will be added).

        Raises:
            GQLAlchemyLiteralAndExpressionMissingInWhere: Raises an error when neither literal nor expression keyword arguments were provided.
            GQLAlchemyExtraKeywordArgumentsInWhere: Raises an error when both literal and expression keyword arguments were provided.

        Returns:
            self: A partial Cypher query built from the given parameters.

        Examples:
            Setting or updating a property.

            Python: `match().node(variable="n").where(item="n.name", operator="=", literal="Germany").set_(item="n.population", operator=SetOperator.ASSIGNMENT, literal=83000001).return_()`
            Cypher: `MATCH (n) WHERE n.name = 'Germany' SET n.population = 83000001 RETURN *;`

            Setting or updating multiple properties.

            Python: `match().node(variable="n").where(item="n.name", operator="=", literal="Germany").set_(item="n.population", operator=SetOperator.ASSIGNMENT, literal=83000001).set_(item="n.capital", operator=SetOperator.ASSIGNMENT, literal="Berlin").return_()`
            Cypher: `MATCH (n) WHERE n.name = 'Germany' SET n.population = 83000001 SET n.capital = 'Berlin' RETURN *;`

            Setting node label.

            Python: `match().node(variable="n").where(item="n.name", operator="=", literal="Germany").set_(item="n", operator=SetOperator.LABEL_FILTER, expression="Land").return_()`
            Cypher: `MATCH (n) WHERE n.name = 'Germany' SET n:Land RETURN *;`

            Setting or updating all properties using map.

            Python: `match().node(variable="c", labels="Country").where(item="c.name", operator="=", literal="Germany").set_(item="c", operator=SetOperator.INCREMENT, literal={"name": "Germany", "population": "85000000"}).return_()`
            Cypher: `MATCH (c:Country) WHERE c.name = 'Germany' SET c += {name: 'Germany', population: '85000000'} RETURN *;`

        """
        self._query.append(SetPartialQuery(item=item, operator=operator, **kwargs))
>>>>>>> 45a8ea77

        return self

    def execute(self) -> Iterator[Dict[str, Any]]:
        """Executes the Cypher query and returns the results.

        Returns:
            An iterator of dictionaries containing the results of the query.
        """
        query = self._construct_query()
        if self._fetch_results:
            return self._connection.execute_and_fetch(query)
        else:
            return self._connection.execute(query)

    def _construct_query(self) -> str:
        """Constructs the (partial) Cypher query so it can be executed."""
        query = [""]

        # if not self._any_variables_matched():
        #    raise NoVariablesMatchedException()

        for partial_query in self._query:
            query.append(partial_query.construct_query())

        joined_query = "".join(query)
        joined_query = re.sub("\\s\\s+", " ", joined_query)
        return joined_query

    def construct_query(self) -> str:
        return self._construct_query()

    def _any_variables_matched(self) -> bool:
        """Checks if any variables are present in the result."""
        return any(
            q.type in [DeclarativeBaseTypes.RELATIONSHIP, DeclarativeBaseTypes.NODE] and q.variable not in [None, ""]
            for q in self._query
        )

    def _is_linking_valid_with_query(self, match_type: str):
        """Checks if linking functions match the current query."""
        return len(self._query) == 0 or self._query[-1].type != match_type


class QueryBuilder(DeclarativeBase):
    def __init__(self, connection: Optional[Union[Connection, Memgraph]] = None):
        super().__init__(connection)


class Create(DeclarativeBase):
    def __init__(self, connection: Optional[Union[Connection, Memgraph]] = None):
        super().__init__(connection)
        self._query.append(CreatePartialQuery())


class Match(DeclarativeBase):
    def __init__(self, optional: bool = False, connection: Optional[Union[Connection, Memgraph]] = None):
        super().__init__(connection)
        self._query.append(MatchPartialQuery(optional))


class Merge(DeclarativeBase):
    def __init__(self, connection: Optional[Union[Connection, Memgraph]] = None):
        super().__init__(connection)
        self._query.append(MergePartialQuery())


class Call(DeclarativeBase):
    def __init__(
        self, procedure: str, arguments: Optional[str] = None, connection: Optional[Union[Connection, Memgraph]] = None
    ):
        super().__init__(connection)
        self._query.append(CallPartialQuery(procedure, arguments))


class Unwind(DeclarativeBase):
    def __init__(self, list_expression: str, variable: str, connection: Optional[Union[Connection, Memgraph]] = None):
        super().__init__(connection)
        self._query.append(UnwindPartialQuery(list_expression, variable))


class With(DeclarativeBase):
    def __init__(
        self, results: Optional[Dict[str, str]] = {}, connection: Optional[Union[Connection, Memgraph]] = None
    ):
        super().__init__(connection)
        self._query.append(WithPartialQuery(results))


<<<<<<< HEAD
class Foreach(DeclarativeBase):
    def __init__(
        self,
        variable: str,
        expression: str,
        update_clauses: Union[str, List[str]],
        connection: Optional[Union[Connection, Memgraph]] = None,
    ):
        super().__init__(connection)
        self._query.append(ForeachPartialQuery(variable, expression, update_clauses))
=======
class LoadCsv(DeclarativeBase):
    def __init__(self, path: str, header: bool, row: str, connection: Optional[Union[Connection, Memgraph]] = None):
        super().__init__(connection)
        self._query.append(LoadCsvPartialQuery(path, header, row))


class Return(DeclarativeBase):
    def __init__(
        self, results: Optional[Dict[str, str]] = {}, connection: Optional[Union[Connection, Memgraph]] = None
    ):
        super().__init__(connection)
        self._query.append(ReturnPartialQuery(results))
        self._fetch_results = True
>>>>>>> 45a8ea77
<|MERGE_RESOLUTION|>--- conflicted
+++ resolved
@@ -35,12 +35,8 @@
     CALL = "CALL"
     CREATE = "CREATE"
     DELETE = "DELETE"
-<<<<<<< HEAD
-    EDGE = "EDGE"
     FOREACH = "FOREACH"
-=======
     RELATIONSHIP = "RELATIONSHIP"
->>>>>>> 45a8ea77
     LIMIT = "LIMIT"
     LOAD_CSV = "LOAD_CSV"
     MATCH = "MATCH"
@@ -482,7 +478,6 @@
         return f"{self.custom_cypher}"
 
 
-<<<<<<< HEAD
 class ForeachPartialQuery(PartialQuery):
     def __init__(self, variable: str, expression: str, update_clauses: str):
         super().__init__(DeclarativeBaseTypes.FOREACH)
@@ -505,7 +500,8 @@
     def construct_query(self) -> str:
         """Creates a FOREACH statement Cypher partial query."""
         return f" FOREACH ( {self.variable} IN {self.expression} | {self.update_clauses} ) "
-=======
+
+
 class SetPartialQuery(PartialQuery):
     _LITERAL = "literal"
     _EXPRESSION = "expression"
@@ -533,7 +529,6 @@
             raise GQLAlchemyExtraKeywordArgumentsInSet
 
         return ("" if operator == SetOperator.LABEL_FILTER else " ").join([item, operator.value, value])
->>>>>>> 45a8ea77
 
 
 class DeclarativeBase(ABC):
@@ -1137,7 +1132,6 @@
             return result[retrieve]
         return result
 
-<<<<<<< HEAD
     def foreach(self, variable: str, expression: str, update_clauses: Union[str, List[str]]) -> "DeclarativeBase":
         """Iterate over a list of elements and for every iteration run every update clause.
 
@@ -1154,7 +1148,9 @@
             update_clauses = " ".join(update_clauses)
 
         self._query.append(ForeachPartialQuery(variable, expression, update_clauses))
-=======
+
+        return self
+
     def set_(self, item: str, operator: SetOperator, **kwargs):
         """Creates a SET statement Cypher partial query.
 
@@ -1196,7 +1192,6 @@
 
         """
         self._query.append(SetPartialQuery(item=item, operator=operator, **kwargs))
->>>>>>> 45a8ea77
 
         return self
 
@@ -1286,7 +1281,6 @@
         self._query.append(WithPartialQuery(results))
 
 
-<<<<<<< HEAD
 class Foreach(DeclarativeBase):
     def __init__(
         self,
@@ -1297,7 +1291,8 @@
     ):
         super().__init__(connection)
         self._query.append(ForeachPartialQuery(variable, expression, update_clauses))
-=======
+
+
 class LoadCsv(DeclarativeBase):
     def __init__(self, path: str, header: bool, row: str, connection: Optional[Union[Connection, Memgraph]] = None):
         super().__init__(connection)
@@ -1310,5 +1305,4 @@
     ):
         super().__init__(connection)
         self._query.append(ReturnPartialQuery(results))
-        self._fetch_results = True
->>>>>>> 45a8ea77
+        self._fetch_results = True