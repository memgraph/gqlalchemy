# Copyright (c) 2016-2022 Memgraph Ltd. [https://memgraph.com]
#
# Licensed under the Apache License, Version 2.0 (the "License");
# you may not use this file except in compliance with the License.
# You may obtain a copy of the License at
#
#     http://www.apache.org/licenses/LICENSE-2.0
#
# Unless required by applicable law or agreed to in writing, software
# distributed under the License is distributed on an "AS IS" BASIS,
# WITHOUT WARRANTIES OR CONDITIONS OF ANY KIND, either express or implied.
# See the License for the specific language governing permissions and
# limitations under the License.

from enum import Enum
import re
from abc import ABC, abstractmethod
from typing import Any, Dict, Iterator, List, Optional, Tuple, Union

from .memgraph import Connection, Memgraph
from .utilities import to_cypher_labels, to_cypher_properties, to_cypher_value
from .models import Node, Relationship
from .exceptions import (
    GQLAlchemyLiteralAndExpressionMissingInWhere,
    GQLAlchemyExtraKeywordArgumentsInWhere,
    GQLAlchemyMissingOrder,
    GQLAlchemyOrderByTypeError,
)


class DeclarativeBaseTypes:
    CALL = "CALL"
    CREATE = "CREATE"
    DELETE = "DELETE"
    EDGE = "EDGE"
    LIMIT = "LIMIT"
    LOAD_CSV = "LOAD_CSV"
    MATCH = "MATCH"
    MERGE = "MERGE"
    NODE = "NODE"
    ORDER_BY = "ORDER BY"
    REMOVE = "REMOVE"
    RETURN = "RETURN"
    SKIP = "SKIP"
    UNION = "UNION"
    UNWIND = "UNWIND"
    WHERE = "WHERE"
    WITH = "WITH"
    YIELD = "YIELD"


class MatchConstants:
    DIRECTED = "directed"
    LABELS_STR = "labels_str"
    OPTIONAL = "optional"
    PROPERTIES_STR = "properties_str"
    QUERY = "query"
    TYPE = "type"
    VARIABLE = "variable"


class Where(Enum):
    WHERE = 1
    AND = 2
    OR = 3
    XOR = 4
    NOT = 5


class Order(Enum):
    ASC = 1
    ASCENDING = 2
    DESC = 3
    DESCENDING = 4


class NoVariablesMatchedException(Exception):
    def __init__(self):
        message = "No variables have been matched in the query"
        super().__init__(message)


class InvalidMatchChainException(Exception):
    def __init__(self):
        message = "Invalid match query when linking!"
        super().__init__(message)


class PartialQuery(ABC):
    def __init__(self, type: str):
        self.type = type

    @abstractmethod
    def construct_query(self) -> str:
        pass


class LoadCsvPartialQuery(PartialQuery):
    def __init__(self, path: str, header: bool, row: str):
        super().__init__(DeclarativeBaseTypes.LOAD_CSV)
        self.path = path
        self.header = header
        self.row = row

    def construct_query(self) -> str:
        return f" LOAD CSV FROM '{self.path}' " + ("WITH" if self.header else "NO") + f" HEADER AS {self.row} "


class MatchPartialQuery(PartialQuery):
    def __init__(self, optional: bool):
        super().__init__(DeclarativeBaseTypes.MATCH)

        self.optional = optional

    def construct_query(self) -> str:
        if self.optional:
            return " OPTIONAL MATCH "

        return " MATCH "


class MergePartialQuery(PartialQuery):
    def __init__(self):
        super().__init__(DeclarativeBaseTypes.MERGE)

    def construct_query(self) -> str:
        return " MERGE "


class CreatePartialQuery(PartialQuery):
    def __init__(self):
        super().__init__(DeclarativeBaseTypes.CREATE)

    def construct_query(self) -> str:
        return " CREATE "


class CallPartialQuery(PartialQuery):
    def __init__(self, procedure: str, arguments: str):
        super().__init__(DeclarativeBaseTypes.CALL)

        self.procedure = procedure
        self.arguments = arguments

    def construct_query(self) -> str:
        return f" CALL {self.procedure}({self.arguments if self.arguments else ''}) "


class WhereConditionPartialQuery(PartialQuery):
    _LITERAL = "literal"
    _EXPRESSION = "expression"
    _LABEL_FILTER = ":"

    def __init__(self, item: str, operator: str, keyword: Where = Where.WHERE, is_negated: bool = False, **kwargs):
        super().__init__(type=keyword.name if not is_negated else f"{keyword.name} {Where.NOT.name}")
        self.query = self._build_where_query(item=item, operator=operator, **kwargs)

    def construct_query(self) -> str:
        """Constructs a where partial query."""
        return f" {self.type} {self.query} "

    def _build_where_query(self, item: str, operator: str, **kwargs) -> "DeclarativeBase":
        """Builds parts of a WHERE Cypher query divided by the boolean operators."""
        literal = kwargs.get(WhereConditionPartialQuery._LITERAL)
        value = kwargs.get(WhereConditionPartialQuery._EXPRESSION)

        if value is None:
            if literal is None:
                raise GQLAlchemyLiteralAndExpressionMissingInWhere

            value = to_cypher_value(literal)
        elif literal is not None:
            raise GQLAlchemyExtraKeywordArgumentsInWhere

        return ("" if operator == WhereConditionPartialQuery._LABEL_FILTER else " ").join([item, operator, value])


class WhereNotConditionPartialQuery(WhereConditionPartialQuery):
    def __init__(self, item: str, operator: str, keyword: Where = Where.WHERE, **kwargs):
        super().__init__(item=item, operator=operator, keyword=keyword, is_negated=True, **kwargs)


class AndWhereConditionPartialQuery(WhereConditionPartialQuery):
    def __init__(self, item: str, operator: str, **kwargs):
        super().__init__(item=item, operator=operator, keyword=Where.AND, **kwargs)


class AndNotWhereConditionPartialQuery(WhereNotConditionPartialQuery):
    def __init__(self, item: str, operator: str, **kwargs):
        super().__init__(item=item, operator=operator, keyword=Where.AND, **kwargs)


class OrWhereConditionPartialQuery(WhereConditionPartialQuery):
    def __init__(self, item: str, operator: str, **kwargs):
        super().__init__(item=item, operator=operator, keyword=Where.OR, **kwargs)


class OrNotWhereConditionPartialQuery(WhereNotConditionPartialQuery):
    def __init__(self, item: str, operator: str, **kwargs):
        super().__init__(item=item, operator=operator, keyword=Where.OR, **kwargs)


class XorWhereConditionPartialQuery(WhereConditionPartialQuery):
    def __init__(self, item: str, operator: str, **kwargs):
        super().__init__(item=item, operator=operator, keyword=Where.XOR, **kwargs)


class XorNotWhereConditionPartialQuery(WhereNotConditionPartialQuery):
    def __init__(self, item: str, operator: str, **kwargs):
        super().__init__(item=item, operator=operator, keyword=Where.XOR, **kwargs)


class NodePartialQuery(PartialQuery):
    def __init__(self, variable: str, labels: str, properties: str):
        super().__init__(DeclarativeBaseTypes.NODE)

        self._variable = variable
        self._labels = labels
        self._properties = properties

    @property
    def variable(self) -> str:
        return self._variable if self._variable is not None else ""

    @property
    def labels(self) -> str:
        return self._labels if self._labels is not None else ""

    @property
    def properties(self) -> str:
        return self._properties if self._properties is not None else ""

    def construct_query(self) -> str:
        """Constructs a node partial query."""
        return f"({self.variable}{self.labels}{' ' + self.properties if self.properties else ''})"


class EdgePartialQuery(PartialQuery):
    def __init__(
        self, variable: Optional[str], labels: Optional[str], properties: Optional[str], directed: bool, from_: bool
    ):
        super().__init__(DeclarativeBaseTypes.EDGE)

        self.directed = directed
        self._variable = variable
        self._labels = labels
        self._properties = properties
        self._from = from_

    @property
    def variable(self) -> str:
        return self._variable if self._variable is not None else ""

    @property
    def labels(self) -> str:
        return self._labels if self._labels is not None else ""

    @property
    def properties(self) -> str:
        return self._properties if self._properties is not None else ""

    def construct_query(self) -> str:
        """Constructs an edge partial query."""
        relationship_query = f"{self.variable}{self.labels}{self.properties}"

        if not self.directed:
            relationship_query = f"-[{relationship_query}]-"
            return relationship_query

        if self._from:
            relationship_query = f"<-[{relationship_query}]-"
        else:
            relationship_query = f"-[{relationship_query}]->"

        return relationship_query


class UnwindPartialQuery(PartialQuery):
    def __init__(self, list_expression: str, variable: str):
        super().__init__(DeclarativeBaseTypes.UNWIND)

        self.list_expression = list_expression
        self.variable = variable

    def construct_query(self) -> str:
        """Constructs an unwind partial query."""
        return f" UNWIND {self.list_expression} AS {self.variable} "


def dict_to_alias_statement(alias_dict: Dict[str, str]) -> str:
    """Creates a string expression of alias statements from a dictionary of
    expression, variable name dictionary.
    """
    return ", ".join(
        f"{key} AS {value}" if value != "" and key != value else f"{key}" for (key, value) in alias_dict.items()
    )


class WithPartialQuery(PartialQuery):
    def __init__(self, results: Dict[str, str]):
        super().__init__(DeclarativeBaseTypes.WITH)

        self._results = results

    @property
    def results(self) -> str:
        return self._results if self._results is not None else ""

    def construct_query(self) -> str:
        """Creates a WITH statement Cypher partial query."""
        if len(self.results) == 0:
            return " WITH * "
        return f" WITH {dict_to_alias_statement(self.results)} "


class UnionPartialQuery(PartialQuery):
    def __init__(self, include_duplicates: bool):
        super().__init__(DeclarativeBaseTypes.UNION)

        self.include_duplicates = include_duplicates

    def construct_query(self) -> str:
        """Creates a UNION statement Cypher partial query."""
        return f" UNION{f' ALL' if self.include_duplicates else ''} "


class DeletePartialQuery(PartialQuery):
    def __init__(self, variable_expressions: List[str], detach: bool):
        super().__init__(DeclarativeBaseTypes.DELETE)

        self._variable_expressions = variable_expressions
        self.detach = detach

    @property
    def variable_expressions(self) -> str:
        return self._variable_expressions if self._variable_expressions is not None else ""

    def construct_query(self) -> str:
        """Creates a DELETE statement Cypher partial query."""
        return f" {'DETACH' if self.detach else ''} DELETE {', '.join(self.variable_expressions)} "


class RemovePartialQuery(PartialQuery):
    def __init__(self, items: List[str]):
        super().__init__(DeclarativeBaseTypes.REMOVE)

        self._items = items

    @property
    def items(self) -> str:
        return self._items if self._items is not None else ""

    def construct_query(self) -> str:
        """Creates a REMOVE statement Cypher partial query."""
        return f" REMOVE {', '.join(self.items)} "


class YieldPartialQuery(PartialQuery):
    def __init__(self, results: Dict[str, str]):
        super().__init__(DeclarativeBaseTypes.YIELD)

        self._results = results

    @property
    def results(self) -> str:
        return self._results if self._results is not None else ""

    def construct_query(self) -> str:
        """Creates a YIELD statement Cypher partial query."""
        if len(self.results) == 0:
            return " YIELD * "
        return f" YIELD {dict_to_alias_statement(self.results)} "


class ReturnPartialQuery(PartialQuery):
    def __init__(self, results: Dict[str, str]):
        super().__init__(DeclarativeBaseTypes.RETURN)

        self._results = results

    @property
    def results(self) -> str:
        return self._results if self._results is not None else ""

    def construct_query(self) -> str:
        """Creates a RETURN statement Cypher partial query."""
        if len(self.results) == 0:
            return " RETURN * "
        return f" RETURN {dict_to_alias_statement(self.results)} "


class OrderByPartialQuery(PartialQuery):
    def __init__(self, properties: Union[str, Tuple[str, Order], List[Union[str, Tuple[str, Order]]]]):
        super().__init__(DeclarativeBaseTypes.ORDER_BY)

        self.query = (
            self._order_by_read_list(properties)
            if isinstance(properties, list)
            else self._order_by_read_item(properties)
        )

    def construct_query(self) -> str:
        """Creates a ORDER BY statement Cypher partial query."""
        return f" {self.type} {self.query} "

    def _order_by_read_item(self, item: Union[str, Tuple[str, Order]]) -> str:
        if isinstance(item, str):
            return f"{self._order_by_read_str(item)}"
        elif isinstance(item, tuple):
            return f"{self._order_by_read_tuple(item)}"
        else:
            raise GQLAlchemyOrderByTypeError

    def _order_by_read_list(self, property: List[Union[str, Tuple[str, Order]]]):
        return ", ".join(self._order_by_read_item(item=item) for item in property)

    def _order_by_read_str(self, property: str) -> str:
        return f"{property}"

    def _order_by_read_tuple(self, tuple: Tuple[str, Order]) -> str:
        if not isinstance(tuple[1], Order):
            raise GQLAlchemyMissingOrder

        return f"{tuple[0]} {tuple[1].name}"


class LimitPartialQuery(PartialQuery):
    def __init__(self, integer_expression: str):
        super().__init__(DeclarativeBaseTypes.LIMIT)

        self.integer_expression = integer_expression

    def construct_query(self) -> str:
        """Creates a LIMIT statement Cypher partial query."""
        return f" LIMIT {self.integer_expression} "


class SkipPartialQuery(PartialQuery):
    def __init__(self, integer_expression: str):
        super().__init__(DeclarativeBaseTypes.SKIP)

        self.integer_expression = integer_expression

    def construct_query(self) -> str:
        """Creates a SKIP statement Cypher partial query."""
        return f" SKIP {self.integer_expression} "


class AddStringPartialQuery(PartialQuery):
    def __init__(self, custom_cypher: str):
        super().__init__(DeclarativeBaseTypes.SKIP)

        self.custom_cypher = custom_cypher

    def construct_query(self) -> str:
        return f"{self.custom_cypher}"


class DeclarativeBase(ABC):
    def __init__(self, connection: Optional[Union[Connection, Memgraph]] = None):
        self._query: List[PartialQuery] = []
        self._connection = connection if connection is not None else Memgraph()
        self._fetch_results: bool = False

    def match(self, optional: bool = False) -> "DeclarativeBase":
        """Obtain data from the database by matching it to a given pattern.

        Args:
            optional: A bool indicating if missing parts of the pattern will be
            filled with null values.

        Returns:
            A `DeclarativeBase` instance for constructing queries.
        """
        self._query.append(MatchPartialQuery(optional))

        return self

    def merge(self) -> "DeclarativeBase":
        """Ensure that a pattern you are looking for exists in the database.
        This means that if the pattern is not found, it will be created. In a
        way, this clause is like a combination of MATCH and CREATE.

        Returns:
            A `DeclarativeBase` instance for constructing queries.
        """
        self._query.append(MergePartialQuery())

        return self

    def create(self) -> "DeclarativeBase":
        """Create nodes and relationships in a graph.

        Returns:
            A `DeclarativeBase` instance for constructing queries.
        """
        self._query.append(CreatePartialQuery())

        return self

    def call(self, procedure: str, arguments: Optional[str] = None) -> "DeclarativeBase":
        """Call a query module procedure.

        Args:
            procedure: A string representing the name of the procedure in the
              format `query_module.procedure`.
            arguments: A string representing the arguments of the procedure in
              text format.

        Returns:
            A `DeclarativeBase` instance for constructing queries.
        """
        self._query.append(CallPartialQuery(procedure, arguments))

        return self

    def node(
        self,
        labels: Union[str, List[str], None] = "",
        variable: Optional[str] = None,
        node: Optional["Node"] = None,
        **kwargs,
    ) -> "DeclarativeBase":
        """Add a node pattern to the query.

        Args:
            labels: A string or list of strings representing the labels of the
              node.
            variable: A string representing the name of the variable for storing
              results of the node pattern.
            node: A `Node` object to construct the pattern from.
            **kwargs: Arguments representing the properties of the node.

        Returns:
            A `DeclarativeBase` instance for constructing queries.
        """
        if not self._is_linking_valid_with_query(DeclarativeBaseTypes.NODE):
            raise InvalidMatchChainException()

        if node is None:
            labels_str = to_cypher_labels(labels)
            properties_str = to_cypher_properties(kwargs)
        else:
            labels_str = to_cypher_labels(node._labels)
            properties_str = to_cypher_properties(node._properties)

        self._query.append(NodePartialQuery(variable, labels_str, properties_str))

        return self

    def to(
        self,
        edge_label: Optional[str] = "",
        directed: Optional[bool] = True,
        variable: Optional[str] = None,
        relationship: Optional["Relationship"] = None,
        **kwargs,
    ) -> "DeclarativeBase":
        """Add a relationship pattern to the query.

        Args:
            edge_label: A string representing the type of the relationship.
            directed: A bool indicating if the relationship is directed.
            variable: A string representing the name of the variable for storing
              results of the relationship pattern.
            relationship: A `Relationship` object to construct the pattern from.
            **kwargs: Arguments representing the properties of the relationship.

        Returns:
            A `DeclarativeBase` instance for constructing queries.
        """
        if not self._is_linking_valid_with_query(DeclarativeBaseTypes.EDGE):
            raise InvalidMatchChainException()

        if relationship is None:
            type_str = to_cypher_labels(edge_label)
            properties_str = to_cypher_properties(kwargs)
        else:
            type_str = to_cypher_labels(relationship._type)
            properties_str = to_cypher_properties(relationship._properties)

        self._query.append(EdgePartialQuery(variable, type_str, properties_str, bool(directed), False))

        return self

    def from_(
        self,
        edge_label: Optional[str] = "",
        directed: Optional[bool] = True,
        variable: Optional[str] = None,
        relationship: Optional["Relationship"] = None,
        **kwargs,
    ) -> "Match":
        """Add a relationship pattern to the query.

        Args:
            edge_label: A string representing the type of the relationship.
            directed: A bool indicating if the relationship is directed.
            variable: A string representing the name of the variable for storing
              results of the relationship pattern.
            relationship: A `Relationship` object to construct the pattern from.
            **kwargs: Arguments representing the properties of the relationship.

        Returns:
            A `DeclarativeBase` instance for constructing queries.
        """
        if not self._is_linking_valid_with_query(DeclarativeBaseTypes.EDGE):
            raise InvalidMatchChainException()

        if relationship is None:
            labels_str = to_cypher_labels(edge_label)
            properties_str = to_cypher_properties(kwargs)
        else:
            labels_str = to_cypher_labels(relationship._type)
            properties_str = to_cypher_properties(relationship._properties)

        self._query.append(EdgePartialQuery(variable, labels_str, properties_str, bool(directed), True))

        return self

    def where(self, item: str, operator: str, **kwargs) -> "DeclarativeBase":
        """Creates a WHERE statement Cypher partial query.

        Args:
            item: A string representing variable or property.
            operator: A string representing the operator.

        Kwargs:
            literal: A value that will be converted to Cypher value, such as int, float, string, etc.
            expression: A node label or property that won't be converted to Cypher value (no additional quotes will be added).

        Raises:
            GQLAlchemyLiteralAndExpressionMissingInWhere: Raises an error when neither literal nor expression keyword arguments were provided.
            GQLAlchemyExtraKeywordArgumentsInWhere: Raises an error when both literal and expression keyword arguments were provided.

        Returns:
            self: A partial Cypher query built from the given parameters.

        Examples:
            Filtering query results by the equality of `name` properties of two connected nodes.

            Python: `match().node(variable="n").to().node(variable="m").where(item="n.name", operator="=", expression="m.name").return_()`
            Cypher: `MATCH (n)-[]->(m) WHERE n.name = m.name RETURN *;`

            Filtering query results by the node label.

            Python: `match().node(variable="n").where(item="n", operator=":", expression="User").return_()`
            Cypher: `MATCH (n) WHERE n:User RETURN *;`

            Filtering query results by the comparison of node property and literal.

            Python: `match().node(variable="n").where(item="n.age", operator=">", literal=18).return_()`
            Cypher: `MATCH (n) WHERE n.age > 18 RETURN *;`
        """
        # WHERE item operator (literal | expression)
        # item: variable | property
        # expression: label | property
        self._query.append(WhereConditionPartialQuery(item=item, operator=operator, **kwargs))

        return self

    def where_not(self, item: str, operator: str, **kwargs) -> "DeclarativeBase":
        """Creates a WHERE NOT statement Cypher partial query.

        Args:
            item: A string representing variable or property.
            operator: A string representing the operator.

        Kwargs:
            literal: A value that will be converted to Cypher value, such as int, float, string, etc.
            expression: A node label or property that won't be converted to Cypher value (no additional quotes will be added).

        Raises:
            GQLAlchemyLiteralAndExpressionMissingInWhere: Raises an error when neither literal nor expression keyword arguments were provided.
            GQLAlchemyExtraKeywordArgumentsInWhere: Raises an error when both literal and expression keyword arguments were provided.

        Returns:
            self: A partial Cypher query built from the given parameters.

        Examples:
            Filtering query results by the equality of `name` properties of two connected nodes.

            Python: `match().node(variable="n").to().node(variable="m").where_not(item="n.name", operator="=", expression="m.name").return_()`
            Cypher: `MATCH (n)-[]->(m) WHERE NOT n.name = m.name RETURN *;`
        """
        self._query.append(WhereNotConditionPartialQuery(item=item, operator=operator, **kwargs))

        return self

    def and_where(self, item: str, operator: str, **kwargs) -> "DeclarativeBase":
        """Creates an AND statement as a part of WHERE Cypher partial query.

        Args:
            item: A string representing variable or property.
            operator: A string representing the operator.

        Kwargs:
            literal: A value that will be converted to Cypher value, such as int, float, string, etc.
            expression: A node label or property that won't be converted to Cypher value (no additional quotes will be added).

        Returns:
            self: A partial Cypher query built from the given parameters.

        Examples:
            Filtering query results by node label or the comparison of node property and literal.

            Python: `match().node(variable="n").where(item="n", operator=":", expression="User").and_where(item="n.age", operator=">", literal=18).return_()`
            Cypher: `MATCH (n) WHERE n:User AND n.age > 18 RETURN *;`
        """
        self._query.append(AndWhereConditionPartialQuery(item=item, operator=operator, **kwargs))

        return self

    def and_not_where(self, item: str, operator: str, **kwargs) -> "DeclarativeBase":
        """Creates an AND NOT statement as a part of WHERE Cypher partial query.

        Args:
            item: A string representing variable or property.
            operator: A string representing the operator.

        Kwargs:
            literal: A value that will be converted to Cypher value, such as int, float, string, etc.
            expression: A node label or property that won't be converted to Cypher value (no additional quotes will be added).

        Returns:
            self: A partial Cypher query built from the given parameters.

        Examples:
            Filtering query results by node label or the comparison of node property and literal.

            Python: `match().node(variable="n").where(item="n", operator=":", expression="User").and_not_where(item="n.age", operator=">", literal=18).return_()`
            Cypher: `MATCH (n) WHERE n:User AND NOT n.age > 18 RETURN *;`
        """
        self._query.append(AndNotWhereConditionPartialQuery(item=item, operator=operator, **kwargs))

        return self

    def or_where(self, item: str, operator: str, **kwargs) -> "DeclarativeBase":
        """Creates an OR statement as a part of WHERE Cypher partial query.

        Args:
            item: A string representing variable or property.
            operator: A string representing the operator.

        Kwargs:
            literal: A value that will be converted to Cypher value, such as int, float, string, etc.
            expression: A node label or property that won't be converted to Cypher value (no additional quotes will be added).

        Returns:
            self: A partial Cypher query built from the given parameters.

        Examples:
            Filtering query results by node label or the comparison of node property and literal.

            Python: `match().node(variable="n").where(item="n", operator=":", expression="User").or_where(item="n.age", operator=">", literal=18).return_()`
            Cypher: `MATCH (n) WHERE n:User OR n.age > 18 RETURN *;`
        """
        self._query.append(OrWhereConditionPartialQuery(item=item, operator=operator, **kwargs))

        return self

    def or_not_where(self, item: str, operator: str, **kwargs) -> "DeclarativeBase":
        """Creates an OR NOT statement as a part of WHERE Cypher partial query.

        Args:
            item: A string representing variable or property.
            operator: A string representing the operator.

        Kwargs:
            literal: A value that will be converted to Cypher value, such as int, float, string, etc.
            expression: A node label or property that won't be converted to Cypher value (no additional quotes will be added).

        Returns:
            self: A partial Cypher query built from the given parameters.

        Examples:
            Filtering query results by node label or the comparison of node property and literal.

            Python: `match().node(variable="n").where(item="n", operator=":", expression="User").or_not_where(item="n.age", operator=">", literal=18).return_()`
            Cypher: `MATCH (n) WHERE n:User OR NOT n.age > 18 RETURN *;`
        """
        self._query.append(OrNotWhereConditionPartialQuery(item=item, operator=operator, **kwargs))

        return self

    def xor_where(self, item: str, operator: str, **kwargs) -> "DeclarativeBase":
        """Creates an XOR statement as a part of WHERE Cypher partial query.

        Args:
            item: A string representing variable or property.
            operator: A string representing the operator.

        Kwargs:
            literal: A value that will be converted to Cypher value, such as int, float, string, etc.
            expression: A node label or property that won't be converted to Cypher value (no additional quotes will be added).

        Returns:
            self: A partial Cypher query built from the given parameters.

        Examples:
            Filtering query results by node label or the comparison of node property and literal.

            Python: `match().node(variable="n").where(item="n", operator=":", expression="User").xor_where(item="n.age", operator=">", literal=18).return_()`
            Cypher: `MATCH (n) WHERE n:User XOR n.age > 18 RETURN *;`
        """
        self._query.append(XorWhereConditionPartialQuery(item=item, operator=operator, **kwargs))

        return self

    def xor_not_where(self, item: str, operator: str, **kwargs) -> "DeclarativeBase":
        """Creates an XOR NOT statement as a part of WHERE Cypher partial query.

        Args:
            item: A string representing variable or property.
            operator: A string representing the operator.

        Kwargs:
            literal: A value that will be converted to Cypher value, such as int, float, string, etc.
            expression: A node label or property that won't be converted to Cypher value (no additional quotes will be added).

        Returns:
            self: A partial Cypher query built from the given parameters.

        Examples:
            Filtering query results by node label or the comparison of node property and literal.

            Python: `match().node(variable="n").where(item="n", operator=":", expression="User").xor_not_where(item="n.age", operator=">", literal=18).return_()`
            Cypher: `MATCH (n) WHERE n:User XOR NOT n.age > 18 RETURN *;`
        """
        self._query.append(XorNotWhereConditionPartialQuery(item=item, operator=operator, **kwargs))

        return self

    def unwind(self, list_expression: str, variable: str) -> "DeclarativeBase":
        """Unwind a list of values as individual rows.

        Args:
            list_expression: A list of strings representing the list of values.
            variable: A string representing the variable name for unwinding results.

        Returns:
            A `DeclarativeBase` instance for constructing queries.
        """
        self._query.append(UnwindPartialQuery(list_expression, variable))

        return self

    def with_(self, results: Optional[Dict[str, str]] = {}) -> "DeclarativeBase":
        """Chain together parts of a query, piping the results from one to be
        used as starting points or criteria in the next.

        Args:
            results: A dictionary mapping variables in the first query with
            aliases in the second query.

        Returns:
            A `DeclarativeBase` instance for constructing queries.
        """
        self._query.append(WithPartialQuery(results))

        return self

    def union(self, include_duplicates: Optional[bool] = True) -> "DeclarativeBase":
        """Combine the result of multiple queries.

        Args:
            include_duplicates: A bool indicating if duplicates should be
              included.

        Returns:
            A `DeclarativeBase` instance for constructing queries.
        """
        self._query.append(UnionPartialQuery(include_duplicates))

        return self

    def delete(self, variable_expressions: List[str], detach: Optional[bool] = False) -> "DeclarativeBase":
        """Delete nodes and relationships from the database.

        Args:
            variable_expressions: A list of strings indicating which nodes
              and/or relationships should be removed.
            detach: A bool indicating if relationships should be deleted along
              with a node.

        Returns:
            A `DeclarativeBase` instance for constructing queries.
        """
        self._query.append(DeletePartialQuery(variable_expressions, detach))

        return self

    def remove(self, items: List[str]) -> "DeclarativeBase":
        """Remove labels and properties from nodes and relationships.

        Args:
            items: A list of strings indicating which labels and/or properties
              should be removed.

        Returns:
            A `DeclarativeBase` instance for constructing queries.
        """
        self._query.append(RemovePartialQuery(items))

        return self

    def yield_(self, results: Optional[Dict[str, str]] = {}) -> "DeclarativeBase":
        """Yield data from the query.

        Args:
            results: A dictionary mapping items that are returned with alias
              names.

        Returns:
            A `DeclarativeBase` instance for constructing queries.
        """
        self._query.append(YieldPartialQuery(results))

        return self

    def return_(self, results: Optional[Dict[str, str]] = {}) -> "DeclarativeBase":
        """Return data from the query.

        Args:
            results: A dictionary mapping items that are returned with alias
              names.

        Returns:
            A `DeclarativeBase` instance for constructing queries.
        """
        self._query.append(ReturnPartialQuery(results))
        self._fetch_results = True

        return self

<<<<<<< HEAD
    def order_by(self, properties: str) -> "DeclarativeBase":
        """Order the results of the query.

        Args:
            properties: A string representing how to order the results.

        Returns:
            A `DeclarativeBase` instance for constructing queries.
        """
        self._query.append(OrderByPartialQuery(properties))
=======
    def order_by(
        self, properties: Union[str, Tuple[str, Order], List[Union[str, Tuple[str, Order]]]]
    ) -> "DeclarativeBase":
        """Creates an ORDER BY statement Cypher partial query.

        Args:
            properties: Properties and order by which the query results will be ordered.

        Raises:
            GQLAlchemyOrderByTypeError: Raises an error when the given ordering is of the wrong type.
            GQLAlchemyMissingOrdering: Raises an error when the given property is neither string nor tuple.

        Returns:
            self: A partial Cypher query built from the given parameters.

        Examples:
            Ordering query results by the property `n.name` in ascending order
            and by the property `n.last_name` in descending order:

            Python: `match().node(variable="n").return_().order_by(properties=["n.name", ("n.last_name", Order.DESC)])`
            Cypher: `MATCH (n) RETURN * ORDER BY n.name, n.last_name DESC;`
        """
        self._query.append(OrderByPartialQuery(properties=properties))
>>>>>>> 6c756ff6

        return self

    def limit(self, integer_expression: str) -> "DeclarativeBase":
        """Limit the number of records when returning results.

        Args:
            integer_expression: An integer indicating how many records to limit
              the results to.

        Returns:
            A `DeclarativeBase` instance for constructing queries.
        """
        self._query.append(LimitPartialQuery(integer_expression))

        return self

    def skip(self, integer_expression: str) -> "DeclarativeBase":
        """Skip a number of records when returning results.

        Args:
            integer_expression: An integer indicating how many records to skip
              in the results.

        Returns:
            A `DeclarativeBase` instance for constructing queries.
        """
        self._query.append(SkipPartialQuery(integer_expression))

        return self

    def add_custom_cypher(self, custom_cypher: str) -> "DeclarativeBase":
        """Inject custom Cypher code into the query.

        Args:
            custom_cypher: A string representing the Cypher code to be injected
              into the query.

        Returns:
            A `DeclarativeBase` instance for constructing queries.
        """
        self._query.append(AddStringPartialQuery(custom_cypher))
        if " RETURN " in custom_cypher:
            self._fetch_results = True

        return self

    def load_csv(self, path: str, header: bool, row: str) -> "DeclarativeBase":
        """Load data from a CSV file by executing a Cypher query for each row.

        Args:
            path: A string representing the path to the CSV file.
            header: A bool indicating if the CSV file starts with a header row.
            row: A string representing the name of the variable for iterating
              over each row.

        Returns:
            A `DeclarativeBase` instance for constructing queries.
        """
        self._query.append(LoadCsvPartialQuery(path, header, row))

        return self

    def get_single(self, retrieve: str) -> Any:
        """Returns a single result with a `retrieve` variable name.

        Args:
            retrieve: A string representing the results variable to be returned.

        Returns:
            An iterator of dictionaries containing the results of the query.
        """
        query = self._construct_query()

        result = next(self._connection.execute_and_fetch(query), None)

        if result:
            return result[retrieve]
        return result

    def execute(self) -> Iterator[Dict[str, Any]]:
        """Executes the Cypher query and returns the results.

        Returns:
            An iterator of dictionaries containing the results of the query.
        """
        query = self._construct_query()
        if self._fetch_results:
            return self._connection.execute_and_fetch(query)
        else:
            return self._connection.execute(query)

    def _construct_query(self) -> str:
        """Constructs the (partial) Cypher query so it can be executed."""
        query = [""]

        # if not self._any_variables_matched():
        #    raise NoVariablesMatchedException()

        for partial_query in self._query:
            query.append(partial_query.construct_query())

        joined_query = "".join(query)
        joined_query = re.sub("\\s\\s+", " ", joined_query)
        return joined_query

    def construct_query(self) -> str:
        return self._construct_query()

    def _any_variables_matched(self) -> bool:
        """Checks if any variables are present in the result."""
        return any(
            q.type in [DeclarativeBaseTypes.EDGE, DeclarativeBaseTypes.NODE] and q.variable not in [None, ""]
            for q in self._query
        )

    def _is_linking_valid_with_query(self, match_type: str):
        """Checks if linking functions match the current query."""
        return len(self._query) == 0 or self._query[-1].type != match_type


class QueryBuilder(DeclarativeBase):
    def __init__(self, connection: Optional[Union[Connection, Memgraph]] = None):
        super().__init__(connection)


class Create(DeclarativeBase):
    def __init__(self, connection: Optional[Union[Connection, Memgraph]] = None):
        super().__init__(connection)
        self._query.append(CreatePartialQuery())


class Match(DeclarativeBase):
    def __init__(self, optional: bool = False, connection: Optional[Union[Connection, Memgraph]] = None):
        super().__init__(connection)
        self._query.append(MatchPartialQuery(optional))


class Merge(DeclarativeBase):
    def __init__(self, connection: Optional[Union[Connection, Memgraph]] = None):
        super().__init__(connection)
        self._query.append(MergePartialQuery())


class Call(DeclarativeBase):
    def __init__(
        self, procedure: str, arguments: Optional[str] = None, connection: Optional[Union[Connection, Memgraph]] = None
    ):
        super().__init__(connection)
        self._query.append(CallPartialQuery(procedure, arguments))


class Unwind(DeclarativeBase):
    def __init__(self, list_expression: str, variable: str, connection: Optional[Union[Connection, Memgraph]] = None):
        super().__init__(connection)
        self._query.append(UnwindPartialQuery(list_expression, variable))


class With(DeclarativeBase):
    def __init__(
        self, results: Optional[Dict[str, str]] = {}, connection: Optional[Union[Connection, Memgraph]] = None
    ):
        super().__init__(connection)
        self._query.append(WithPartialQuery(results))<|MERGE_RESOLUTION|>--- conflicted
+++ resolved
@@ -933,18 +933,6 @@
 
         return self
 
-<<<<<<< HEAD
-    def order_by(self, properties: str) -> "DeclarativeBase":
-        """Order the results of the query.
-
-        Args:
-            properties: A string representing how to order the results.
-
-        Returns:
-            A `DeclarativeBase` instance for constructing queries.
-        """
-        self._query.append(OrderByPartialQuery(properties))
-=======
     def order_by(
         self, properties: Union[str, Tuple[str, Order], List[Union[str, Tuple[str, Order]]]]
     ) -> "DeclarativeBase":
@@ -968,7 +956,6 @@
             Cypher: `MATCH (n) RETURN * ORDER BY n.name, n.last_name DESC;`
         """
         self._query.append(OrderByPartialQuery(properties=properties))
->>>>>>> 6c756ff6
 
         return self
 
