# Copyright (c) 2016-2022 Memgraph Ltd. [https://memgraph.com]
#
# Licensed under the Apache License, Version 2.0 (the "License");
# you may not use this file except in compliance with the License.
# You may obtain a copy of the License at
#
#     http://www.apache.org/licenses/LICENSE-2.0
#
# Unless required by applicable law or agreed to in writing, software
# distributed under the License is distributed on an "AS IS" BASIS,
# WITHOUT WARRANTIES OR CONDITIONS OF ANY KIND, either express or implied.
# See the License for the specific language governing permissions and
# limitations under the License.

from enum import Enum
import re
from abc import ABC, abstractmethod
from typing import Any, Dict, Iterator, List, Optional, Tuple, Union

from .memgraph import Connection, Memgraph
from .utilities import to_cypher_labels, to_cypher_properties, to_cypher_value
from .models import Node, Relationship
<<<<<<< HEAD
from .exceptions import GQLAlchemyMissingOrdering, GQLAlchemyOrderByTypeError
=======
from .exceptions import (
    GQLAlchemyLiteralAndExpressionMissingInWhere,
    GQLAlchemyExtraKeywordArgumentsInWhere,
)
>>>>>>> ddedeb2b


class DeclarativeBaseTypes:
    AND_WHERE = "AND_WHERE"
    CALL = "CALL"
    CREATE = "CREATE"
    DELETE = "DELETE"
    EDGE = "EDGE"
    LIMIT = "LIMIT"
    LOAD_CSV = "LOAD_CSV"
    MATCH = "MATCH"
    MERGE = "MERGE"
    NODE = "NODE"
    ORDER_BY = "ORDER BY"
    OR_WHERE = "OR_WHERE"
    REMOVE = "REMOVE"
    RETURN = "RETURN"
    SKIP = "SKIP"
    UNION = "UNION"
    UNWIND = "UNWIND"
    WHERE = "WHERE"
    WITH = "WITH"
    YIELD = "YIELD"
    XOR_WHERE = "XOR_WHERE"


class MatchConstants:
    DIRECTED = "directed"
    LABELS_STR = "labels_str"
    OPTIONAL = "optional"
    PROPERTIES_STR = "properties_str"
    QUERY = "query"
    TYPE = "type"
    VARIABLE = "variable"


class WhereConditionConstants:
    WHERE = "WHERE"
    AND = "AND"
    OR = "OR"
    XOR = "XOR"


class Order(Enum):
    ASC = 1
    ASCENDING = 2
    DESC = 3
    DESCENDING = 4


class NoVariablesMatchedException(Exception):
    def __init__(self):
        message = "No variables have been matched in the query"
        super().__init__(message)


class InvalidMatchChainException(Exception):
    def __init__(self):
        message = "Invalid match query when linking!"
        super().__init__(message)


class PartialQuery(ABC):
    def __init__(self, type: str):
        self.type = type

    @abstractmethod
    def construct_query(self) -> str:
        pass


class LoadCsvPartialQuery(PartialQuery):
    def __init__(self, path: str, header: bool, row: str):
        super().__init__(DeclarativeBaseTypes.LOAD_CSV)
        self.path = path
        self.header = header
        self.row = row

    def construct_query(self) -> str:
        return f" LOAD CSV FROM '{self.path}' " + ("WITH" if self.header else "NO") + f" HEADER AS {self.row} "


class MatchPartialQuery(PartialQuery):
    def __init__(self, optional: bool):
        super().__init__(DeclarativeBaseTypes.MATCH)

        self.optional = optional

    def construct_query(self) -> str:
        if self.optional:
            return " OPTIONAL MATCH "

        return " MATCH "


class MergePartialQuery(PartialQuery):
    def __init__(self):
        super().__init__(DeclarativeBaseTypes.MERGE)

    def construct_query(self) -> str:
        return " MERGE "


class CreatePartialQuery(PartialQuery):
    def __init__(self):
        super().__init__(DeclarativeBaseTypes.CREATE)

    def construct_query(self) -> str:
        return " CREATE "


class CallPartialQuery(PartialQuery):
    def __init__(self, procedure: str, arguments: str):
        super().__init__(DeclarativeBaseTypes.CALL)

        self.procedure = procedure
        self.arguments = arguments

    def construct_query(self) -> str:
        return f" CALL {self.procedure}({self.arguments if self.arguments else ''}) "


class WhereConditionPartialQuery(PartialQuery):
    def __init__(self, keyword: str, query: str):
        super().__init__(DeclarativeBaseTypes.WHERE)

        self.keyword = keyword
        self.query = query

    def construct_query(self) -> str:
        """Constructs a where partial query."""
        return f" {self.keyword} {self.query} "


class NodePartialQuery(PartialQuery):
    def __init__(self, variable: str, labels: str, properties: str):
        super().__init__(DeclarativeBaseTypes.NODE)

        self._variable = variable
        self._labels = labels
        self._properties = properties

    @property
    def variable(self) -> str:
        return self._variable if self._variable is not None else ""

    @property
    def labels(self) -> str:
        return self._labels if self._labels is not None else ""

    @property
    def properties(self) -> str:
        return self._properties if self._properties is not None else ""

    def construct_query(self) -> str:
        """Constructs a node partial query."""
        return f"({self.variable}{self.labels}{' ' + self.properties if self.properties else ''})"


class EdgePartialQuery(PartialQuery):
    def __init__(
        self, variable: Optional[str], labels: Optional[str], properties: Optional[str], directed: bool, from_: bool
    ):
        super().__init__(DeclarativeBaseTypes.EDGE)

        self.directed = directed
        self._variable = variable
        self._labels = labels
        self._properties = properties
        self._from = from_

    @property
    def variable(self) -> str:
        return self._variable if self._variable is not None else ""

    @property
    def labels(self) -> str:
        return self._labels if self._labels is not None else ""

    @property
    def properties(self) -> str:
        return self._properties if self._properties is not None else ""

    def construct_query(self) -> str:
        """Constructs an edge partial query."""
        relationship_query = f"{self.variable}{self.labels}{self.properties}"

        if not self.directed:
            relationship_query = f"-[{relationship_query}]-"
            return relationship_query

        if self._from:
            relationship_query = f"<-[{relationship_query}]-"
        else:
            relationship_query = f"-[{relationship_query}]->"

        return relationship_query


class UnwindPartialQuery(PartialQuery):
    def __init__(self, list_expression: str, variable: str):
        super().__init__(DeclarativeBaseTypes.UNWIND)

        self.list_expression = list_expression
        self.variable = variable

    def construct_query(self) -> str:
        """Constructs an unwind partial query."""
        return f" UNWIND {self.list_expression} AS {self.variable} "


def dict_to_alias_statement(alias_dict: Dict[str, str]) -> str:
    """Creates a string expression of alias statements from a dictionary of
    expression, variable name dictionary.
    """
    return ", ".join(
        f"{key} AS {value}" if value != "" and key != value else f"{key}" for (key, value) in alias_dict.items()
    )


class WithPartialQuery(PartialQuery):
    def __init__(self, results: Dict[str, str]):
        super().__init__(DeclarativeBaseTypes.WITH)

        self._results = results

    @property
    def results(self) -> str:
        return self._results if self._results is not None else ""

    def construct_query(self) -> str:
        """Creates a WITH statement Cypher partial query."""
        if len(self.results) == 0:
            return " WITH * "
        return f" WITH {dict_to_alias_statement(self.results)} "


class UnionPartialQuery(PartialQuery):
    def __init__(self, include_duplicates: bool):
        super().__init__(DeclarativeBaseTypes.UNION)

        self.include_duplicates = include_duplicates

    def construct_query(self) -> str:
        """Creates a UNION statement Cypher partial query."""
        return f" UNION{f' ALL' if self.include_duplicates else ''} "


class DeletePartialQuery(PartialQuery):
    def __init__(self, variable_expressions: List[str], detach: bool):
        super().__init__(DeclarativeBaseTypes.DELETE)

        self._variable_expressions = variable_expressions
        self.detach = detach

    @property
    def variable_expressions(self) -> str:
        return self._variable_expressions if self._variable_expressions is not None else ""

    def construct_query(self) -> str:
        """Creates a DELETE statement Cypher partial query."""
        return f" {'DETACH' if self.detach else ''} DELETE {', '.join(self.variable_expressions)} "


class RemovePartialQuery(PartialQuery):
    def __init__(self, items: List[str]):
        super().__init__(DeclarativeBaseTypes.REMOVE)

        self._items = items

    @property
    def items(self) -> str:
        return self._items if self._items is not None else ""

    def construct_query(self) -> str:
        """Creates a REMOVE statement Cypher partial query."""
        return f" REMOVE {', '.join(self.items)} "


class YieldPartialQuery(PartialQuery):
    def __init__(self, results: Dict[str, str]):
        super().__init__(DeclarativeBaseTypes.YIELD)

        self._results = results

    @property
    def results(self) -> str:
        return self._results if self._results is not None else ""

    def construct_query(self) -> str:
        """Creates a YIELD statement Cypher partial query."""
        if len(self.results) == 0:
            return " YIELD * "
        return f" YIELD {dict_to_alias_statement(self.results)} "


class ReturnPartialQuery(PartialQuery):
    def __init__(self, results: Dict[str, str]):
        super().__init__(DeclarativeBaseTypes.RETURN)

        self._results = results

    @property
    def results(self) -> str:
        return self._results if self._results is not None else ""

    def construct_query(self) -> str:
        """Creates a RETURN statement Cypher partial query."""
        if len(self.results) == 0:
            return " RETURN * "
        return f" RETURN {dict_to_alias_statement(self.results)} "


class OrderByPartialQuery(PartialQuery):
    def __init__(self, properties: Union[str, Tuple[str, Order], List[Union[str, Tuple[str, Order]]]]):
        super().__init__(DeclarativeBaseTypes.ORDER_BY)

        self.properties = properties

    def construct_query(self) -> str:
        """Creates a ORDER BY statement Cypher partial query."""

        return f" {self.type} {(self._read_list(self.properties)) if isinstance(self.properties, list) else self._read_item(self.properties)} "

    def _read_item(self, item: Union[str, Tuple[str, Order]]) -> str:
        if isinstance(item, str):
            return f"{self._read_str(item)}"
        elif isinstance(item, tuple):
            return f"{self._read_tuple(item)}"
        else:
            raise GQLAlchemyOrderByTypeError

    def _read_list(self, property: List[Union[str, Tuple[str, Order]]]):
        return ", ".join(self._read_item(item=item) for item in property)

    def _read_str(self, property: str) -> str:
        return f"{property}"

    def _read_tuple(self, tuple: Tuple[str, Order]) -> str:
        if not isinstance(tuple[1], Order):
            raise GQLAlchemyMissingOrdering

        return f"{tuple[0]} {tuple[1].name}"


class LimitPartialQuery(PartialQuery):
    def __init__(self, integer_expression: str):
        super().__init__(DeclarativeBaseTypes.LIMIT)

        self.integer_expression = integer_expression

    def construct_query(self) -> str:
        """Creates a LIMIT statement Cypher partial query."""
        return f" LIMIT {self.integer_expression} "


class SkipPartialQuery(PartialQuery):
    def __init__(self, integer_expression: str):
        super().__init__(DeclarativeBaseTypes.SKIP)

        self.integer_expression = integer_expression

    def construct_query(self) -> str:
        """Creates a SKIP statement Cypher partial query."""
        return f" SKIP {self.integer_expression} "


class AddStringPartialQuery(PartialQuery):
    def __init__(self, custom_cypher: str):
        super().__init__(DeclarativeBaseTypes.SKIP)

        self.custom_cypher = custom_cypher

    def construct_query(self) -> str:
        return f"{self.custom_cypher}"


class DeclarativeBase(ABC):
    def __init__(self, connection: Optional[Union[Connection, Memgraph]] = None):
        self._query: List[Any] = []
        self._connection = connection if connection is not None else Memgraph()
        self._fetch_results: bool = False

    def match(self, optional: bool = False) -> "DeclarativeBase":
        """Creates a MATCH statement Cypher partial query."""
        self._query.append(MatchPartialQuery(optional))

        return self

    def merge(self) -> "DeclarativeBase":
        """Creates a MERGE statement Cypher partial query."""
        self._query.append(MergePartialQuery())

        return self

    def create(self) -> "DeclarativeBase":
        """Creates a CREATE statement Cypher partial query."""
        self._query.append(CreatePartialQuery())

        return self

    def call(self, procedure: str, arguments: Optional[str] = None) -> "DeclarativeBase":
        """Creates a CALL statement Cypher partial query."""
        self._query.append(CallPartialQuery(procedure, arguments))

        return self

    def node(
        self,
        labels: Union[str, List[str], None] = "",
        variable: Optional[str] = None,
        node: Optional["Node"] = None,
        **kwargs,
    ) -> "DeclarativeBase":
        """Creates a node Cypher partial query."""
        if not self._is_linking_valid_with_query(DeclarativeBaseTypes.NODE):
            raise InvalidMatchChainException()

        if node is None:
            labels_str = to_cypher_labels(labels)
            properties_str = to_cypher_properties(kwargs)
        else:
            labels_str = to_cypher_labels(node._labels)
            properties_str = to_cypher_properties(node._properties)

        self._query.append(NodePartialQuery(variable, labels_str, properties_str))

        return self

    def to(
        self,
        edge_label: Optional[str] = "",
        directed: Optional[bool] = True,
        variable: Optional[str] = None,
        relationship: Optional["Relationship"] = None,
        **kwargs,
    ) -> "DeclarativeBase":
        """Creates a relationship Cypher partial query with a '->' sign."""
        if not self._is_linking_valid_with_query(DeclarativeBaseTypes.EDGE):
            raise InvalidMatchChainException()

        if relationship is None:
            type_str = to_cypher_labels(edge_label)
            properties_str = to_cypher_properties(kwargs)
        else:
            type_str = to_cypher_labels(relationship._type)
            properties_str = to_cypher_properties(relationship._properties)

        self._query.append(EdgePartialQuery(variable, type_str, properties_str, bool(directed), False))

        return self

    def from_(
        self,
        edge_label: Optional[str] = "",
        directed: Optional[bool] = True,
        variable: Optional[str] = None,
        relationship: Optional["Relationship"] = None,
        **kwargs,
    ) -> "Match":
        """Creates a relationship Cypher partial query with a '<-' sign."""
        if not self._is_linking_valid_with_query(DeclarativeBaseTypes.EDGE):
            raise InvalidMatchChainException()

        if relationship is None:
            labels_str = to_cypher_labels(edge_label)
            properties_str = to_cypher_properties(kwargs)
        else:
            labels_str = to_cypher_labels(relationship._type)
            properties_str = to_cypher_properties(relationship._properties)

        self._query.append(EdgePartialQuery(variable, labels_str, properties_str, bool(directed), True))

        return self

    def _build_where_query(self, statement: str, item: str, operator: str, **kwargs):
        """Builds parts of a WHERE Cypher query divided by the boolean operators."""
        literal = kwargs.get("literal")
        value = kwargs.get("expression")

        if value is None:
            if literal is None:
                raise GQLAlchemyLiteralAndExpressionMissingInWhere

            value = to_cypher_value(literal)
        elif literal is not None:
            raise GQLAlchemyExtraKeywordArgumentsInWhere

        self._query.append(
            WhereConditionPartialQuery(
                statement,
                ("" if operator == ":" else " ").join([item, operator, value]),
            )
        )

        return self

    def where(self, item: str, operator: str, **kwargs) -> "DeclarativeBase":
        """Creates a WHERE statement Cypher partial query.

        Args:
            item: A string representing variable or property.
            operator: A string representing the operator.

        Kwargs:
            literal: A value that will be converted to Cypher value, such as int, float, string, etc.
            expression: A node label or property that won't be converted to Cypher value (no additional quotes will be added).

        Raises:
            GQLAlchemyLiteralAndExpressionMissingInWhere: Raises an error when neither literal nor expression keyword arguments were provided.
            GQLAlchemyExtraKeywordArgumentsInWhere: Raises an error when both literal and expression keyword arguments were provided.

        Returns:
            self: A partial Cypher query built from the given parameters.
        """
        # WHERE item operator (literal | expression)
        # item: variable | property
        # expression: label | property

        return self._build_where_query(WhereConditionConstants.WHERE, item, operator, **kwargs)

    def and_where(self, item: str, operator: str, **kwargs) -> "DeclarativeBase":
        """Creates an AND statement as a part of WHERE Cypher partial query.

        Args:
            item: A string representing variable or property.
            operator: A string representing the operator.

        Kwargs:
            literal: A value that will be converted to Cypher value, such as int, float, string, etc.
            expression: A node label or property that won't be converted to Cypher value (no additional quotes will be added).

        Returns:
            self: A partial Cypher query built from the given parameters.
        """
        return self._build_where_query(WhereConditionConstants.AND, item, operator, **kwargs)

    def or_where(self, item: str, operator: str, **kwargs) -> "DeclarativeBase":
        """Creates an OR statement as a part of WHERE Cypher partial query.

        Args:
            item: A string representing variable or property.
            operator: A string representing the operator.

        Kwargs:
            literal: A value that will be converted to Cypher value, such as int, float, string, etc.
            expression: A node label or property that won't be converted to Cypher value (no additional quotes will be added).

        Returns:
            self: A partial Cypher query built from the given parameters.
        """

        return self._build_where_query(WhereConditionConstants.OR, item, operator, **kwargs)

    def xor_where(self, item: str, operator: str, **kwargs) -> "DeclarativeBase":
        """Creates an XOR statement as a part of WHERE Cypher partial query.

        Args:
            item: A string representing variable or property.
            operator: A string representing the operator.

        Kwargs:
            literal: A value that will be converted to Cypher value, such as int, float, string, etc.
            expression: A node label or property that won't be converted to Cypher value (no additional quotes will be added).

        Returns:
            self: A partial Cypher query built from the given parameters.
        """

        return self._build_where_query(WhereConditionConstants.XOR, item, operator, **kwargs)

    def unwind(self, list_expression: str, variable: str) -> "DeclarativeBase":
        """Creates a UNWIND statement Cypher partial query."""
        self._query.append(UnwindPartialQuery(list_expression, variable))

        return self

    def with_(self, results: Optional[Dict[str, str]] = {}) -> "DeclarativeBase":
        """Creates a WITH statement Cypher partial query."""
        self._query.append(WithPartialQuery(results))

        return self

    def union(self, include_duplicates: Optional[bool] = True) -> "DeclarativeBase":
        """Creates a UNION statement Cypher partial query."""
        self._query.append(UnionPartialQuery(include_duplicates))

        return self

    def delete(self, variable_expressions: List[str], detach: Optional[bool] = False) -> "DeclarativeBase":
        """Creates a DELETE statement Cypher partial query."""
        self._query.append(DeletePartialQuery(variable_expressions, detach))

        return self

    def remove(self, items: List[str]) -> "DeclarativeBase":
        """Creates a REMOVE statement Cypher partial query."""
        self._query.append(RemovePartialQuery(items))

        return self

    def yield_(self, results: Optional[Dict[str, str]] = {}) -> "DeclarativeBase":
        """Creates a YIELD statement Cypher partial query."""
        self._query.append(YieldPartialQuery(results))

        return self

    def return_(self, results: Optional[Dict[str, str]] = {}) -> "DeclarativeBase":
        """Creates a RETURN statement Cypher partial query."""
        self._query.append(ReturnPartialQuery(results))
        self._fetch_results = True

        return self

    def order_by(
        self, properties: Union[str, Tuple[str, Order], List[Union[str, Tuple[str, Order]]]]
    ) -> "DeclarativeBase":
        """Creates a ORDER BY statement Cypher partial query."""
        self._query.append(OrderByPartialQuery(properties))

        return self

    def limit(self, integer_expression: str) -> "DeclarativeBase":
        """Creates a LIMIT statement Cypher partial query."""
        self._query.append(LimitPartialQuery(integer_expression))

        return self

    def skip(self, integer_expression: str) -> "DeclarativeBase":
        """Creates a SKIP statement Cypher partial query."""
        self._query.append(SkipPartialQuery(integer_expression))

        return self

    def add_custom_cypher(self, custom_cypher: str) -> "DeclarativeBase":
        self._query.append(AddStringPartialQuery(custom_cypher))
        if " RETURN " in custom_cypher:
            self._fetch_results = True

        return self

    def load_csv(self, path: str, header: bool, row: str):
        self._query.append(LoadCsvPartialQuery(path, header, row))

        return self

    def get_single(self, retrieve: str) -> Any:
        """Returns a single result with a `retrieve` variable name."""
        query = self._construct_query()

        result = next(self._connection.execute_and_fetch(query), None)

        if result:
            return result[retrieve]
        return result

    def execute(self) -> Iterator[Dict[str, Any]]:
        """Executes the Cypher query."""
        query = self._construct_query()
        if self._fetch_results:
            return self._connection.execute_and_fetch(query)
        else:
            return self._connection.execute(query)

    def _construct_query(self) -> str:
        """Constructs the (partial) Cypher query so it can be executed."""
        query = [""]

        # if not self._any_variables_matched():
        #    raise NoVariablesMatchedException()

        for partial_query in self._query:
            query.append(partial_query.construct_query())

        joined_query = "".join(query)
        joined_query = re.sub("\\s\\s+", " ", joined_query)
        return joined_query

    def _any_variables_matched(self) -> bool:
        """Checks if any variables are present in the result."""
        return any(
            q.type in [DeclarativeBaseTypes.EDGE, DeclarativeBaseTypes.NODE] and q.variable not in [None, ""]
            for q in self._query
        )

    def _is_linking_valid_with_query(self, match_type: str):
        """Checks if linking functions match the current query."""
        return len(self._query) == 0 or self._query[-1].type != match_type


class QueryBuilder(DeclarativeBase):
    def __init__(self, connection: Optional[Union[Connection, Memgraph]] = None):
        super().__init__(connection)


class Create(DeclarativeBase):
    def __init__(self, connection: Optional[Union[Connection, Memgraph]] = None):
        super().__init__(connection)
        self._query.append(CreatePartialQuery())


class Match(DeclarativeBase):
    def __init__(self, optional: bool = False, connection: Optional[Union[Connection, Memgraph]] = None):
        super().__init__(connection)
        self._query.append(MatchPartialQuery(optional))


class Merge(DeclarativeBase):
    def __init__(self, connection: Optional[Union[Connection, Memgraph]] = None):
        super().__init__(connection)
        self._query.append(MergePartialQuery())


class Call(DeclarativeBase):
    def __init__(
        self, procedure: str, arguments: Optional[str] = None, connection: Optional[Union[Connection, Memgraph]] = None
    ):
        super().__init__(connection)
        self._query.append(CallPartialQuery(procedure, arguments))


class Unwind(DeclarativeBase):
    def __init__(self, list_expression: str, variable: str, connection: Optional[Union[Connection, Memgraph]] = None):
        super().__init__(connection)
        self._query.append(UnwindPartialQuery(list_expression, variable))


class With(DeclarativeBase):
    def __init__(
        self, results: Optional[Dict[str, str]] = {}, connection: Optional[Union[Connection, Memgraph]] = None
    ):
        super().__init__(connection)
        self._query.append(WithPartialQuery(results))<|MERGE_RESOLUTION|>--- conflicted
+++ resolved
@@ -20,14 +20,12 @@
 from .memgraph import Connection, Memgraph
 from .utilities import to_cypher_labels, to_cypher_properties, to_cypher_value
 from .models import Node, Relationship
-<<<<<<< HEAD
-from .exceptions import GQLAlchemyMissingOrdering, GQLAlchemyOrderByTypeError
-=======
 from .exceptions import (
     GQLAlchemyLiteralAndExpressionMissingInWhere,
     GQLAlchemyExtraKeywordArgumentsInWhere,
+    GQLAlchemyMissingOrdering,
+    GQLAlchemyOrderByTypeError,
 )
->>>>>>> ddedeb2b
 
 
 class DeclarativeBaseTypes:
