--- conflicted
+++ resolved
@@ -104,20 +104,11 @@
     """Class for support of using a variable as a node or edge property. Used
     to avoid the quotes given to property values.
     """
-
-<<<<<<< HEAD
-    def __init__(self, value: str) -> None:
-        self._value = value
-
-    def __str__(self) -> str:
-        return self._value
-=======
     def __init__(self, name: str) -> None:
         self._name = name
 
     def __str__(self) -> str:
         return self._name
->>>>>>> 9d06a1b5
 
 
 class NanException(Exception):
