--- conflicted
+++ resolved
@@ -367,23 +367,10 @@
         cls = super().__new__(mcs, name, bases, namespace, **kwargs)
         cls.index = kwargs.get("index")
         cls.label = kwargs.get("label", name)
-<<<<<<< HEAD
         if name != "Node":
             cls.labels = get_base_labels().union({cls.label}, kwargs.get("labels", set()))
-=======
-
-        if name == "Node":
-            pass
-        elif "labels" in kwargs:  # overrides superclass labels
-            cls.labels = kwargs["labels"]
-        elif hasattr(cls, "labels"):
-            cls.labels = cls.labels | {cls.label}
-        else:
-            cls.labels = {cls.label}
->>>>>>> fcce0adb
 
         db = kwargs.get("db")
-
         if cls.index is True:
             if db is None:
                 raise GQLAlchemyDatabaseMissingInNodeClassError(cls=cls)
