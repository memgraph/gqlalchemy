# Copyright (c) 2016-2022 Memgraph Ltd. [https://memgraph.com]
# Licensed under the Apache License, Version 2.0 (the "License");
# you may not use this file except in compliance with the License.
# You may obtain a copy of the License at
#
#     http://www.apache.org/licenses/LICENSE-2.0
#
# Unless required by applicable law or agreed to in writing, software
# distributed under the License is distributed on an "AS IS" BASIS,
# WITHOUT WARRANTIES OR CONDITIONS OF ANY KIND, either express or implied.
# See the License for the specific language governing permissions and
# limitations under the License.

import warnings
import datetime

from abc import ABC, abstractmethod
from collections import defaultdict
from dataclasses import dataclass
from typing import Any, Dict, List, Iterable, Optional, Set, Tuple, Union
from pydantic import BaseModel, PrivateAttr, Extra

from .exceptions import (
    GQLAlchemyError,
    GQLAlchemySubclassNotFoundWarning,
    GQLAlchemyDatabaseMissingInFieldError,
)


class TriggerEventType:
    CREATE = "CREATE"
    UPDATE = "UPDATE"
    DELETE = "DELETE"


class TriggerEventObject:
    ALL = ""
    NODE = "()"
    RELATIONSHIP = "-->"


class TriggerExecutionPhase:
    BEFORE = "BEFORE"
    AFTER = "AFTER"


@dataclass(frozen=True, eq=True)
class MemgraphIndex:
    label: str
    property: Optional[str] = None

    def to_cypher(self) -> str:
        property_cypher = f"({self.property})" if self.property else ""
        return f":{self.label}{property_cypher}"


@dataclass(frozen=True, eq=True)
class MemgraphConstraint(ABC):
    label: str

    @abstractmethod
    def to_cypher(self) -> str:
        pass


@dataclass(frozen=True, eq=True)
class MemgraphConstraintUnique(MemgraphConstraint):
    property: Union[str, Tuple]

    def to_cypher(self) -> str:
        properties_str = ""
        if isinstance(self.property, (tuple, set, list)):
            properties_str = ", ".join([f"n.{prop}" for prop in self.property])
        else:
            properties_str = f"n.{self.property}"
        return f"(n:{self.label}) ASSERT {properties_str} IS UNIQUE"


@dataclass(frozen=True, eq=True)
class MemgraphConstraintExists(MemgraphConstraint):
    property: str

    def to_cypher(self) -> str:
        return f"(n:{self.label}) ASSERT EXISTS (n.{self.property})"


@dataclass(frozen=True, eq=True)
class MemgraphStream(ABC):
    name: str
    topics: List[str]
    transform: str

    @abstractmethod
    def to_cypher(self) -> str:
        pass


@dataclass(frozen=True, eq=True)
class MemgraphKafkaStream(MemgraphStream):
    consumer_group: str = None
    batch_interval: str = None
    batch_size: str = None
    bootstrap_servers: str = None

    def to_cypher(self) -> str:
        """Converts Kafka stream to a cypher clause."""
        topics = ",".join(self.topics)
        query = f"CREATE KAFKA STREAM {self.name} TOPICS {topics} TRANSFORM {self.transform}"
        if self.consumer_group is not None:
            query += f" CONSUMER_GROUP {self.consumer_group}"
        if self.batch_interval is not None:
            query += f" BATCH_INTERVAL {self.batch_interval}"
        if self.batch_size is not None:
            query += f" BATCH_SIZE {self.batch_size}"
        if self.bootstrap_servers is not None:
            query += f" BOOTSTRAP_SERVERS {self.bootstrap_servers}"
        query += ";"
        return query


@dataclass(frozen=True, eq=True)
class MemgraphPulsarStream(MemgraphStream):
    batch_interval: str = None
    batch_size: str = None
    service_url: str = None

    def to_cypher(self) -> str:
        """Converts Pulsar stream to a cypher clause."""
        topics = ",".join(self.topics)
        query = f"CREATE PULSAR STREAM {self.name} TOPICS {topics} TRANSFORM {self.transform}"
        if self.batch_interval is not None:
            query += f" BATCH_INTERVAL {self.batch_interval}"
        if self.batch_size is not None:
            query += f" BATCH_SIZE {self.batch_size}"
        if self.service_url is not None:
            query += f" SERVICE_URL {self.service_url}"
        query += ";"
        return query


@dataclass(frozen=True, eq=True)
class MemgraphTrigger:
    name: str
    event_type: TriggerEventType
    event_object: TriggerEventObject
    execution_phase: TriggerExecutionPhase
    statement: str

    def to_cypher(self) -> str:
        """Converts a Trigger to a cypher clause."""
        query = f"CREATE TRIGGER {self.name} "
        # when self.event_object is TriggerEventObject.ALL there is a double space
        query += f"ON {self.event_object} {self.event_type} "
        query += f"{self.execution_phase} COMMIT EXECUTE "
        query += f"{self.statement};"
        return query


class GraphObject(BaseModel):
    _subtypes_ = dict()

    class Config:
        extra = Extra.allow

    def __init_subclass__(cls, type=None, label=None, labels=None):
        """Stores the subclass by type if type is specified, or by class name
        when instantiating a subclass.
        """
        if type is not None:  # Relationship
            cls._subtypes_[type] = cls
        elif label is not None:  # Node
            cls._subtypes_[label] = cls
        else:
            cls._subtypes_[cls.__name__] = cls

    @classmethod
    def __get_validators__(cls):
        yield cls._convert_to_real_type_

    @classmethod
    def _convert_to_real_type_(cls, data):
        """Converts the GraphObject class into the appropriate subclass.
        This is used when deserialising a json representation of the class,
        or the object returned from the GraphDatabase.
        """
        sub = None
        if "_type" in data:  # Relationship
            sub = cls._subtypes_.get(data.get("_type"))

        if "_labels" in data:  # Node
            # Find class that has the most super classes
            labels = data["_labels"]
            classes = [cls._subtypes_[label] for label in labels if label in cls._subtypes_]
            counter = defaultdict(int)
            for class1 in classes:
                counter[class1] += sum(issubclass(class1, class2) for class2 in classes)
            if counter:
                sub = max(counter, key=counter.get)

        if sub is None:
            types = data.get("_type", data.get("_labels"))
            warnings.warn(GQLAlchemySubclassNotFoundWarning(types, cls))
            sub = cls

        return sub(**data)

    @classmethod
    def parse_obj(cls, obj):
        """Used to convert a dictionary object into the appropriate
        GraphObject.
        """
        return cls._convert_to_real_type_(obj)

    def escape_value(
        self, value: Union[None, bool, int, float, str, list, dict, datetime.datetime], in_list_or_dict=False
    ) -> str:
        if value is None:
            "Null"
        elif isinstance(value, bool):
            return repr(value)
        elif isinstance(value, int):
            return repr(value)
        elif isinstance(value, float):
            return repr(value)
        elif isinstance(value, str):
            return repr(value)
        elif isinstance(value, list):
            return "[" + ", ".join(self.escape_value(val, True) for val in value) + "]"
        elif isinstance(value, dict):
            return "{" + ", ".join(f"{val}: {self.escape_value(val, True)}" for key, val in value.items()) + "}"
        elif isinstance(value, datetime.datetime):
            return value.isoformat()
        else:
            raise GQLAlchemyError(
                f"Unsupported value data type: {type(value)}."
                + " Memgraph supports the following data types:"
                + " None, bool, int, float, str, list, dict, datetime.datetime."
            )

    def _get_cypher_field_assignment_block(self, variable_name: str, operator: str) -> str:
        """Creates a cypher field assignment block joined using the `operator`
        argument.
        Example:
            self = {"name": "John", "age": 34}
            variable_name = "user"
            operator = " AND "

            returns:
                "user.name = 'John' AND user.age = 34"
        """
        cypher_fields = []
        for field in self.__fields__:
            value = getattr(self, field)
            if value is not None:
                cypher_fields.append(f"{variable_name}.{field} = {self.escape_value(value)}")

        return " " + operator.join(cypher_fields) + " "

    def _get_cypher_fields_or_block(self, variable_name: str) -> str:
        """Returns a cypher field assignment block separated by an OR
        statement.
        """
        return self._get_cypher_field_assignment_block(variable_name, " OR ")

    def _get_cypher_fields_and_block(self, variable_name: str) -> str:
        """Returns a cypher field assignment block separated by an AND
        statement.
        """
        return self._get_cypher_field_assignment_block(variable_name, " AND ")

    def _get_cypher_set_properties(self, variable_name: str) -> str:
        """Returns a cypher set properties block."""
        cypher_set_properties = []
        for field in self.__fields__:
            attributes = self.__fields__[field].field_info.extra
            value = getattr(self, field)
            if value is not None and not attributes.get("on_disk", False):
                cypher_set_properties.append(f" SET {variable_name}.{field} = {repr(value)}")

        return " " + " ".join(cypher_set_properties) + " "

    def __str__(self) -> str:
        return "<GraphObject>"

    def __repr__(self) -> str:
        return str(self)


class UniqueGraphObject(GraphObject):
    _id: Optional[Any] = PrivateAttr()
    _properties: Optional[Dict[str, Any]] = PrivateAttr()

    def __init__(self, **data):
        super().__init__(**data)
        self._id = data.get("_id")
        self._type = data.get("_type")

    @property
    def _properties(self) -> Dict[str, Any]:
        return {k: v for k, v in dict(self).items() if not k.startswith("_")}

    def __str__(self) -> str:
        return f"<GraphObject id={self._id} properties={self._properties}>"

    def __repr__(self) -> str:
        return str(self)


class NodeMetaclass(BaseModel.__class__):
    def __new__(mcs, name, bases, namespace, **kwargs):  # noqa C901
        """This creates the class `Node`. It also creates all subclasses
        of `Node`. Whenever a class is defined as a subclass of `Node`,
        `MyMeta.__new__` is called.
        """

        def field_in_superclass(field, constraint):
            nonlocal bases
            for base in bases:
                if field in base.__fields__:
                    attrs = base.__fields__[field].field_info.extra
                    if constraint in attrs:
                        return base

            return None

        cls = super().__new__(mcs, name, bases, namespace, **kwargs)
        cls.label = kwargs.get("label", name)
        if name == "Node":
            pass
        elif "labels" in kwargs:  # overrides superclass labels
            cls.labels = kwargs["labels"]
        elif hasattr(cls, "labels"):
            cls.labels = cls.labels | {cls.label}
        else:
            cls.labels = {cls.label}

        for field in cls.__fields__:
            attrs = cls.__fields__[field].field_info.extra
            field_type = cls.__fields__[field].type_.__name__

            label = attrs.get("label", cls.label)
            db = attrs.get("db", None)
            skip_constraints = False
            for constraint in ["index", "unique", "exists"]:
                if constraint in attrs and db is None:
                    base = field_in_superclass(field, constraint)
                    if base is not None:
                        cls.__fields__[field].field_info.extra = base.__fields__[field].field_info.extra
                        skip_constraints = True
                        break
                    raise GQLAlchemyDatabaseMissingInFieldError(
                        constraint=constraint,
                        field=field,
                        field_type=field_type,
                    )

            if skip_constraints:
                continue

            if "index" in attrs:
                index = MemgraphIndex(label, field)
                db.create_index(index)

            if "exists" in attrs:
                constraint = MemgraphConstraintExists(label, field)
                db.create_constraint(constraint)

            if "unique" in attrs:
                constraint = MemgraphConstraintUnique(label, field)
                db.create_constraint(constraint)

            if attrs and "db" in attrs:
                del attrs["db"]
        return cls


class Node(UniqueGraphObject, metaclass=NodeMetaclass):
    _labels: Set[str] = PrivateAttr()

    def __init__(self, **data):
        super().__init__(**data)
        self._labels = data.get("_labels", getattr(type(self), "labels", {"Node"}))

    def __str__(self) -> str:
        return "".join(
            (
                f"<{type(self).__name__}",
                f" id={self._id}",
                f" labels={self._labels}",
                f" properties={self._properties}",
                ">",
            )
        )

    def _get_cypher_unique_fields_or_block(self, variable_name: str) -> str:
        """Get's a cypher assignment block using the unique fields."""
        cypher_unique_fields = []
        for field in self.__fields__:
            attrs = self.__fields__[field].field_info.extra
            if "unique" in attrs:
                value = getattr(self, field)
                if value is not None:
                    cypher_unique_fields.append(f"{variable_name}.{field} = {repr(value)}")

        return " " + " OR ".join(cypher_unique_fields) + " "

    def has_unique_fields(self) -> bool:
<<<<<<< HEAD
        """Returns True if the Node has any unique fields"""
=======
        """Returns True if the Node has any unique fields."""
>>>>>>> 2d04b73e
        for field in self.__fields__:
            if "unique" in self.__fields__[field].field_info.extra:
                if getattr(self, field) is not None:
                    return True
        return False

    @property
    def _label(self) -> str:
        return ":".join(sorted(self._labels))

    def save(self, db: "Memgraph") -> "Node":  # noqa F821
        """Saves node to Memgraph.
        If the node._id is not None it fetches the node with the same id from
        Memgraph and updates it's fields.
        If the node has unique fields it fetches the nodes with the same unique
        fields from Memgraph and updates it's fields.
        Otherwise it creates a new node with the same properties.
        Null properties are ignored.
        """
        node = db.save_node(self)
        for field in self.__fields__:
            setattr(self, field, getattr(node, field))
        self._id = node._id
        return self

    def load(self, db: "Memgraph") -> "Node":  # noqa F821
        """Loads a node from Memgraph.
        If the node._id is not None it fetches the node from Memgraph with that
        internal id.
        If the node has unique fields it fetches the node from Memgraph with
        those unique fields set.
        Otherwise it tries to find any node in Memgraph that has all properties
        set to exactly the same values.
        If no node is found or no properties are set it raises a GQLAlchemyError.
        """
        node = db.load_node(self)
        for field in self.__fields__:
            setattr(self, field, getattr(node, field))
        self._id = node._id
        return self


class RelationshipMetaclass(BaseModel.__class__):
    def __new__(mcs, name, bases, namespace, **kwargs):  # noqa C901
        """This creates the class `Relationship`. It also creates all
        subclasses of `Relationship`. Whenever a class is defined as a
        subclass of `Relationship`, `self.__new__` is called.
        """
        cls = super().__new__(mcs, name, bases, namespace, **kwargs)
        if name != "Relationship":
            cls.type = kwargs.get("type", name)

        return cls


class Relationship(UniqueGraphObject, metaclass=RelationshipMetaclass):
    _end_node_id: int = PrivateAttr()
    _start_node_id: int = PrivateAttr()
    _type: str = PrivateAttr()

    def __init__(self, **data):
        super().__init__(**data)
        self._start_node_id = data.get("_start_node_id")
        self._end_node_id = data.get("_end_node_id")
        self._type = data.get("_type", getattr(type(self), "type", "Relationship"))

    @property
    def _nodes(self) -> Tuple[int, int]:
        return (self._start_node_id, self._end_node_id)

    def __str__(self) -> str:
        return "".join(
            (
                f"<{type(self).__name__}",
                f" id={self._id}",
                f" start_node_id={self._start_node_id}",
                f" end_node_id={self._end_node_id}",
                f" nodes={self._nodes}",
                f" type={self._type}",
                f" properties={self._properties}",
                ">",
            )
        )

    def save(self, db: "Memgraph") -> "Relationship":  # noqa F821
        """Saves a relationship to Memgraph.
        If relationship._id is not None it finds the relationship in Memgraph
        and updates it's properties with the values in `relationship`.
        If relationship._id is None, it creates a new relationship.
        If you want to set a relationship._id instead of creating a new
        relationship, use `load_relationship` first.
        """
        relationship = db.save_relationship(self)
        for field in self.__fields__:
            setattr(self, field, getattr(relationship, field))
        self._id = relationship._id
        return self

    def load(self, db: "Memgraph") -> "Relationship":  # noqa F821
        """Returns a relationship loaded from Memgraph.
        If the relationship._id is not None it fetches the relationship from
        Memgraph that has the same internal id.
        Otherwise it returns the relationship whose relationship._start_node_id
        and relationship._end_node_id and all relationship properties that
        are not None match the relationship in Memgraph.
        If there is no relationship like that in Memgraph, or if there are
        multiple relationships like that in Memgraph, throws GQLAlchemyError.
        """
        relationship = db.load_relationship(self)
        for field in self.__fields__:
            setattr(self, field, getattr(relationship, field))
        self._id = relationship._id
        return self


class Path(GraphObject):
    _nodes: Iterable[Node] = PrivateAttr()
    _relationships: Iterable[Relationship] = PrivateAttr()

    def __init__(self, **data):
        super().__init__(**data)
        self._nodes = data.get("_nodes")
        self._relationships = data.get("_relationships")

    def __str__(self) -> str:
        return "".join(
            (
                f"<{type(self).__name__}",
                f" nodes={self._nodes}",
                f" relationships={self._relationships}" ">",
            )
        )<|MERGE_RESOLUTION|>--- conflicted
+++ resolved
@@ -405,11 +405,7 @@
         return " " + " OR ".join(cypher_unique_fields) + " "
 
     def has_unique_fields(self) -> bool:
-<<<<<<< HEAD
-        """Returns True if the Node has any unique fields"""
-=======
         """Returns True if the Node has any unique fields."""
->>>>>>> 2d04b73e
         for field in self.__fields__:
             if "unique" in self.__fields__[field].field_info.extra:
                 if getattr(self, field) is not None:
