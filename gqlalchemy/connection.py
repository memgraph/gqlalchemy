--- conflicted
+++ resolved
@@ -17,14 +17,8 @@
 
 import mgclient
 
-<<<<<<< HEAD
 from gqlalchemy.exceptions import gqlalchemy_error_handler
 from gqlalchemy.models import Node, Path, Relationship
-=======
-from gqlalchemy.exceptions import database_error_handler
-
-from .models import Node, Path, Relationship
->>>>>>> 3b393fcc
 
 __all__ = ("Connection",)
 
