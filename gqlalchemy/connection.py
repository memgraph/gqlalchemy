# Copyright (c) 2016-2022 Memgraph Ltd. [https://memgraph.com]
#
# Licensed under the Apache License, Version 2.0 (the "License");
# you may not use this file except in compliance with the License.
# You may obtain a copy of the License at
#
#     http://www.apache.org/licenses/LICENSE-2.0
#
# Unless required by applicable law or agreed to in writing, software
# distributed under the License is distributed on an "AS IS" BASIS,
# WITHOUT WARRANTIES OR CONDITIONS OF ANY KIND, either express or implied.
# See the License for the specific language governing permissions and
# limitations under the License.

from abc import ABC, abstractmethod
from typing import Any, Dict, Iterator, Optional

import mgclient
<<<<<<< HEAD

from gqlalchemy.exceptions import database_error_handler, connection_handler

from .models import Node, Path, Relationship

=======
>>>>>>> d73ad336
from neo4j import GraphDatabase
from neo4j.graph import Node as Neo4jNode
from neo4j.graph import Path as Neo4jPath
from neo4j.graph import Relationship as Neo4jRelationship

from gqlalchemy.exceptions import database_error_handler
from gqlalchemy.models import Node, Path, Relationship

__all__ = ("Connection",)


class Connection(ABC):
    def __init__(
        self,
        host: str,
        port: int,
        username: str,
        password: str,
        encrypted: bool,
        client_name: Optional[str] = None,
    ):
        self.host = host
        self.port = port
        self.username = username
        self.password = password
        self.encrypted = encrypted
        self.client_name = client_name

    @abstractmethod
    def execute(self, query: str) -> None:
        """Executes Cypher query without returning any results."""
        pass

    @abstractmethod
    def execute_and_fetch(self, query: str) -> Iterator[Dict[str, Any]]:
        """Executes Cypher query and returns iterator of results."""
        pass

    @abstractmethod
    def is_active(self) -> bool:
        """Returns True if connection is active and can be used."""
        pass


class MemgraphConnection(Connection):
    def __init__(
        self,
        host: str,
        port: int,
        username: str,
        password: str,
        encrypted: bool,
        client_name: Optional[str] = None,
        lazy: bool = False,
    ):
        super().__init__(
            host=host, port=port, username=username, password=password, encrypted=encrypted, client_name=client_name
        )
        self.lazy = lazy
        self._connection = self._create_connection()

    @database_error_handler
    def execute(self, query: str) -> None:
        """Executes Cypher query without returning any results."""
        cursor = self._connection.cursor()
        cursor.execute(query)
        cursor.fetchall()

    @database_error_handler
    def execute_and_fetch(self, query: str) -> Iterator[Dict[str, Any]]:
        """Executes Cypher query and returns iterator of results."""
        cursor = self._connection.cursor()
        cursor.execute(query)
        while True:
            row = cursor.fetchone()
            if row is None:
                break
            yield {dsc.name: _convert_memgraph_value(row[index]) for index, dsc in enumerate(cursor.description)}

    def is_active(self) -> bool:
        """Returns True if connection is active and can be used."""
        return self._connection is not None and self._connection.status == mgclient.CONN_STATUS_READY

    @connection_handler
    def _create_connection(self) -> Connection:
        """Creates and returns a connection with Memgraph."""
        sslmode = mgclient.MG_SSLMODE_REQUIRE if self.encrypted else mgclient.MG_SSLMODE_DISABLE
        connection = mgclient.connect(
            host=self.host,
            port=self.port,
            username=self.username,
            password=self.password,
            sslmode=sslmode,
            lazy=self.lazy,
            client_name=self.client_name,
        )
        connection.autocommit = True
        return connection


def _convert_memgraph_value(value: Any) -> Any:
    """Converts Memgraph objects to custom Node/Relationship objects."""
    if isinstance(value, mgclient.Relationship):
        return Relationship.parse_obj(
            {
                "_type": value.type,
                "_id": value.id,
                "_start_node_id": value.start_id,
                "_end_node_id": value.end_id,
                **value.properties,
            }
        )

    if isinstance(value, mgclient.Node):
        return Node.parse_obj(
            {
                "_id": value.id,
                "_labels": set(value.labels),
                **value.properties,
            }
        )

    if isinstance(value, mgclient.Path):
        return Path.parse_obj(
            {
                "_nodes": list([_convert_memgraph_value(node) for node in value.nodes]),
                "_relationships": list([_convert_memgraph_value(rel) for rel in value.relationships]),
            }
        )

    return value


class Neo4jConnection(Connection):
    def __init__(
        self,
        host: str,
        port: int,
        username: str,
        password: str,
        encrypted: bool,
        client_name: Optional[str] = None,
        lazy: bool = True,
    ):
        super().__init__(
            host=host, port=port, username=username, password=password, encrypted=encrypted, client_name=client_name
        )
        self.lazy = lazy
        self._connection = self._create_connection()

    def execute(self, query: str) -> None:
        """Executes Cypher query without returning any results."""
        with self._connection.session() as session:
            session.run(query)

    def execute_and_fetch(self, query: str) -> Iterator[Dict[str, Any]]:
        """Executes Cypher query and returns iterator of results."""
        with self._connection.session() as session:
            results = session.run(query)
            columns = results.keys()
            for result in results:
                yield {column: _convert_neo4j_value(result[column]) for column in columns}

    def is_active(self) -> bool:
        """Returns True if connection is active and can be used."""
        return self._connection is not None

    def _create_connection(self):
        return GraphDatabase.driver(
            f"bolt://{self.host}:{self.port}", auth=(self.username, self.password), encrypted=self.encrypted
        )


def _convert_neo4j_value(value: Any) -> Any:
    """Converts Neo4j objects to custom Node/Relationship objects."""
    if isinstance(value, Neo4jRelationship):
        return Relationship.parse_obj(
            {
                "_type": value.type,
                "_id": value.id,
                "_start_node_id": value.start_node.id,
                "_end_node_id": value.end_node.id,
                **dict(value.items()),
            }
        )

    if isinstance(value, Neo4jNode):
        return Node.parse_obj(
            {
                "_id": value.id,
                "_labels": set(value.labels),
                **dict(value.items()),
            }
        )

    if isinstance(value, Neo4jPath):
        return Path.parse_obj(
            {
                "_nodes": list([_convert_neo4j_value(node) for node in value.nodes]),
                "_relationships": list([_convert_neo4j_value(rel) for rel in value.relationships]),
            }
        )

    return value<|MERGE_RESOLUTION|>--- conflicted
+++ resolved
@@ -16,20 +16,12 @@
 from typing import Any, Dict, Iterator, Optional
 
 import mgclient
-<<<<<<< HEAD
-
-from gqlalchemy.exceptions import database_error_handler, connection_handler
-
-from .models import Node, Path, Relationship
-
-=======
->>>>>>> d73ad336
 from neo4j import GraphDatabase
 from neo4j.graph import Node as Neo4jNode
 from neo4j.graph import Path as Neo4jPath
 from neo4j.graph import Relationship as Neo4jRelationship
 
-from gqlalchemy.exceptions import database_error_handler
+from gqlalchemy.exceptions import database_error_handler, connection_handler
 from gqlalchemy.models import Node, Path, Relationship
 
 __all__ = ("Connection",)
