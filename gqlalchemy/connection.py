# Copyright (c) 2016-2022 Memgraph Ltd. [https://memgraph.com]
#
# Licensed under the Apache License, Version 2.0 (the "License");
# you may not use this file except in compliance with the License.
# You may obtain a copy of the License at
#
#     http://www.apache.org/licenses/LICENSE-2.0
#
# Unless required by applicable law or agreed to in writing, software
# distributed under the License is distributed on an "AS IS" BASIS,
# WITHOUT WARRANTIES OR CONDITIONS OF ANY KIND, either express or implied.
# See the License for the specific language governing permissions and
# limitations under the License.

from abc import ABC, abstractmethod
from typing import Any, Dict, Iterator, Optional

import mgclient

<<<<<<< HEAD
from gqlalchemy.exceptions import gqlalchemy_error_handler, gqlalchemy_connection_handler
=======
from gqlalchemy.exceptions import database_error_handler
>>>>>>> 23aa7091

from .models import Node, Path, Relationship

from neo4j import GraphDatabase
from neo4j.graph import Node as Neo4jNode
from neo4j.graph import Path as Neo4jPath
from neo4j.graph import Relationship as Neo4jRelationship

__all__ = ("Connection",)


class Connection(ABC):
    def __init__(
        self,
        host: str,
        port: int,
        username: str,
        password: str,
        encrypted: bool,
        client_name: Optional[str] = None,
    ):
        self.host = host
        self.port = port
        self.username = username
        self.password = password
        self.encrypted = encrypted
        self.client_name = client_name

    @abstractmethod
    def execute(self, query: str) -> None:
        """Executes Cypher query without returning any results."""
        pass

    @abstractmethod
    def execute_and_fetch(self, query: str) -> Iterator[Dict[str, Any]]:
        """Executes Cypher query and returns iterator of results."""
        pass

    @abstractmethod
    def is_active(self) -> bool:
        """Returns True if connection is active and can be used."""
        pass


class MemgraphConnection(Connection):
    def __init__(
        self,
        host: str,
        port: int,
        username: str,
        password: str,
        encrypted: bool,
        client_name: Optional[str] = None,
        lazy: bool = False,
    ):
        super().__init__(
            host=host, port=port, username=username, password=password, encrypted=encrypted, client_name=client_name
        )
        self.lazy = lazy
        self._connection = self._create_connection()

    @database_error_handler
    def execute(self, query: str) -> None:
        """Executes Cypher query without returning any results."""
        cursor = self._connection.cursor()
        cursor.execute(query)
        cursor.fetchall()

    @database_error_handler
    def execute_and_fetch(self, query: str) -> Iterator[Dict[str, Any]]:
        """Executes Cypher query and returns iterator of results."""
        cursor = self._connection.cursor()
        cursor.execute(query)
        while True:
            row = cursor.fetchone()
            if row is None:
                break
            yield {dsc.name: _convert_memgraph_value(row[index]) for index, dsc in enumerate(cursor.description)}

    def is_active(self) -> bool:
        """Returns True if connection is active and can be used."""
        return self._connection is not None and self._connection.status == mgclient.CONN_STATUS_READY

<<<<<<< HEAD
    @gqlalchemy_connection_handler
=======
    @database_error_handler
>>>>>>> 23aa7091
    def _create_connection(self) -> Connection:
        """Creates and returns a connection with Memgraph."""
        sslmode = mgclient.MG_SSLMODE_REQUIRE if self.encrypted else mgclient.MG_SSLMODE_DISABLE
        connection = mgclient.connect(
            host=self.host,
            port=self.port,
            username=self.username,
            password=self.password,
            sslmode=sslmode,
            lazy=self.lazy,
            client_name=self.client_name,
        )
        connection.autocommit = True
        return connection


def _convert_memgraph_value(value: Any) -> Any:
    """Converts Memgraph objects to custom Node/Relationship objects."""
    if isinstance(value, mgclient.Relationship):
        return Relationship.parse_obj(
            {
                "_type": value.type,
                "_id": value.id,
                "_start_node_id": value.start_id,
                "_end_node_id": value.end_id,
                **value.properties,
            }
        )

    if isinstance(value, mgclient.Node):
        return Node.parse_obj(
            {
                "_id": value.id,
                "_labels": set(value.labels),
                **value.properties,
            }
        )

    if isinstance(value, mgclient.Path):
        return Path.parse_obj(
            {
                "_nodes": list([_convert_memgraph_value(node) for node in value.nodes]),
                "_relationships": list([_convert_memgraph_value(rel) for rel in value.relationships]),
            }
        )

    return value


class Neo4jConnection(Connection):
    def __init__(
        self,
        host: str,
        port: int,
        username: str,
        password: str,
        encrypted: bool,
        client_name: Optional[str] = None,
        lazy: bool = True,
    ):
        super().__init__(
            host=host, port=port, username=username, password=password, encrypted=encrypted, client_name=client_name
        )
        self.lazy = lazy
        self._connection = self._create_connection()

    def execute(self, query: str) -> None:
        """Executes Cypher query without returning any results."""
        with self._connection.session() as session:
            session.run(query)

    def execute_and_fetch(self, query: str) -> Iterator[Dict[str, Any]]:
        """Executes Cypher query and returns iterator of results."""
        with self._connection.session() as session:
            results = session.run(query)
            columns = results.keys()
            for result in results:
                yield {column: _convert_neo4j_value(result[column]) for column in columns}

    def is_active(self) -> bool:
        """Returns True if connection is active and can be used."""
        return self._connection is not None

    def _create_connection(self):
        return GraphDatabase.driver(
            f"bolt://{self.host}:{self.port}", auth=(self.username, self.password), encrypted=self.encrypted
        )


def _convert_neo4j_value(value: Any) -> Any:
    """Converts Neo4j objects to custom Node/Relationship objects."""
    if isinstance(value, Neo4jRelationship):
        return Relationship.parse_obj(
            {
                "_type": value.type,
                "_id": value.id,
                "_start_node_id": value.start_node.id,
                "_end_node_id": value.end_node.id,
                **dict(value.items()),
            }
        )

    if isinstance(value, Neo4jNode):
        return Node.parse_obj(
            {
                "_id": value.id,
                "_labels": set(value.labels),
                **dict(value.items()),
            }
        )

    if isinstance(value, Neo4jPath):
        return Path.parse_obj(
            {
                "_nodes": list([_convert_neo4j_value(node) for node in value.nodes]),
                "_relationships": list([_convert_neo4j_value(rel) for rel in value.relationships]),
            }
        )

    return value<|MERGE_RESOLUTION|>--- conflicted
+++ resolved
@@ -17,11 +17,7 @@
 
 import mgclient
 
-<<<<<<< HEAD
-from gqlalchemy.exceptions import gqlalchemy_error_handler, gqlalchemy_connection_handler
-=======
-from gqlalchemy.exceptions import database_error_handler
->>>>>>> 23aa7091
+from gqlalchemy.exceptions import database_error_handler, gqlalchemy_connection_handler
 
 from .models import Node, Path, Relationship
 
@@ -105,11 +101,7 @@
         """Returns True if connection is active and can be used."""
         return self._connection is not None and self._connection.status == mgclient.CONN_STATUS_READY
 
-<<<<<<< HEAD
-    @gqlalchemy_connection_handler
-=======
     @database_error_handler
->>>>>>> 23aa7091
     def _create_connection(self) -> Connection:
         """Creates and returns a connection with Memgraph."""
         sslmode = mgclient.MG_SSLMODE_REQUIRE if self.encrypted else mgclient.MG_SSLMODE_DISABLE
