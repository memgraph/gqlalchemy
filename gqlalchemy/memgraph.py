# Copyright (c) 2016-2021 Memgraph Ltd. [https://memgraph.com]
#
# Licensed under the Apache License, Version 2.0 (the "License");
# you may not use this file except in compliance with the License.
# You may obtain a copy of the License at
#
#     http://www.apache.org/licenses/LICENSE-2.0
#
# Unless required by applicable law or agreed to in writing, software
# distributed under the License is distributed on an "AS IS" BASIS,
# WITHOUT WARRANTIES OR CONDITIONS OF ANY KIND, either express or implied.
# See the License for the specific language governing permissions and
# limitations under the License.

import os
from typing import Any, Dict, Iterator, List, Optional, Union

from .connection import Connection
from .models import (
    MemgraphConstraint,
    MemgraphConstraintExists,
    MemgraphConstraintUnique,
    MemgraphIndex,
<<<<<<< HEAD
    MemgraphStream,
=======
    MemgraphTrigger,
>>>>>>> 38511664
    Node,
    Relationship,
)

from .exceptions import GQLAlchemyError, GQLAlchemyUniquenessConstraintError

__all__ = ("Memgraph",)

MG_HOST = os.getenv("MG_HOST", "127.0.0.1")
MG_PORT = int(os.getenv("MG_PORT", "7687"))
MG_USERNAME = os.getenv("MG_USERNAME", "")
MG_PASSWORD = os.getenv("MG_PASSWORD", "")
MG_ENCRYPTED = os.getenv("MG_ENCRYPT", "false").lower() == "true"


class MemgraphConstants:
    CONSTRAINT_TYPE = "constraint type"
    EXISTS = "exists"
    LABEL = "label"
    PROPERTY = "property"
    PROPERTIES = "properties"
    UNIQUE = "unique"


class Memgraph:
    def __init__(
        self,
        host: str = MG_HOST,
        port: int = MG_PORT,
        username: str = MG_USERNAME,
        password: str = MG_PASSWORD,
        encrypted: bool = MG_ENCRYPTED,
    ):
        self._host = host
        self._port = port
        self._username = username
        self._password = password
        self._encrypted = encrypted
        self._cached_connection: Optional[Connection] = None

    def execute_and_fetch(self, query: str, connection: Connection = None) -> Iterator[Dict[str, Any]]:
        """Executes Cypher query and returns iterator of results."""
        connection = connection or self._get_cached_connection()
        return connection.execute_and_fetch(query)

    def execute(self, query: str, connection: Connection = None) -> None:
        """Executes Cypher query without returning any results."""
        connection = connection or self._get_cached_connection()
        connection.execute(query)

    def create_index(self, index: MemgraphIndex) -> None:
        """Creates an index (label or label-property type) in the database"""
        query = f"CREATE INDEX ON {index.to_cypher()};"
        self.execute(query)

    def drop_index(self, index: MemgraphIndex) -> None:
        """Drops an index (label or label-property type) in the database"""
        query = f"DROP INDEX ON {index.to_cypher()};"
        self.execute(query)

    def get_indexes(self) -> List[MemgraphIndex]:
        """Returns a list of all database indexes (label and label-property types)"""
        indexes = []
        for result in self.execute_and_fetch("SHOW INDEX INFO;"):
            indexes.append(
                MemgraphIndex(
                    result[MemgraphConstants.LABEL],
                    result[MemgraphConstants.PROPERTY],
                )
            )
        return indexes

    def ensure_indexes(self, indexes: List[MemgraphIndex]) -> None:
        """Ensures that database indexes match input indexes"""
        old_indexes = set(self.get_indexes())
        new_indexes = set(indexes)
        for obsolete_index in old_indexes.difference(new_indexes):
            self.drop_index(obsolete_index)
        for missing_index in new_indexes.difference(old_indexes):
            self.create_index(missing_index)

    def create_constraint(self, index: MemgraphConstraint) -> None:
        """Creates a constraint (label or label-property type) in the database"""
        query = f"CREATE CONSTRAINT ON {index.to_cypher()};"
        self.execute(query)

    def drop_constraint(self, index: MemgraphConstraint) -> None:
        """Drops a constraint (label or label-property type) in the database"""
        query = f"DROP CONSTRAINT ON {index.to_cypher()};"
        self.execute(query)

    def get_constraints(
        self,
    ) -> List[Union[MemgraphConstraintExists, MemgraphConstraintUnique]]:
        """Returns a list of all database constraints (label and label-property types)"""
        constraints: List[Union[MemgraphConstraintExists, MemgraphConstraintUnique]] = []
        for result in self.execute_and_fetch("SHOW CONSTRAINT INFO;"):
            if result[MemgraphConstants.CONSTRAINT_TYPE] == MemgraphConstants.UNIQUE:
                constraints.append(
                    MemgraphConstraintUnique(
                        result[MemgraphConstants.LABEL],
                        tuple(result[MemgraphConstants.PROPERTIES]),
                    )
                )
            elif result[MemgraphConstants.CONSTRAINT_TYPE] == MemgraphConstants.EXISTS:
                constraints.append(
                    MemgraphConstraintExists(
                        result[MemgraphConstants.LABEL],
                        result[MemgraphConstants.PROPERTIES],
                    )
                )
        return constraints

    def ensure_constraints(
        self,
        constraints: List[Union[MemgraphConstraintExists, MemgraphConstraintUnique]],
    ) -> None:
        """Ensures that database constraints match input constraints"""
        old_constraints = set(self.get_constraints())
        new_constraints = set(constraints)
        for obsolete_constraints in old_constraints.difference(new_constraints):
            self.drop_constraint(obsolete_constraints)
        for missing_constraint in new_constraints.difference(old_constraints):
            self.create_constraint(missing_constraint)

    def create_stream(self, stream: MemgraphStream) -> None:
        """Create a stream"""
        query = stream.to_cypher()
        self.execute(query)

    def get_streams(self) -> List[str]:
        """Returns a list of all streams"""
        streams = []
        for result in self.execute_and_fetch("SHOW STREAMS;"):
            streams.append(result)
        return streams

    def drop_stream(self, stream: MemgraphStream) -> None:
        """Drop a stream"""
        query = f"DROP STREAM {stream.name};"
        self.execute(query)

    def drop_database(self):
        """Drops database by removing all nodes and edges"""
        self.execute("MATCH (n) DETACH DELETE n;")

    def create_trigger(self, trigger: MemgraphTrigger):
        """Creates a trigger"""
        query = trigger.to_cypher()
        self.execute(query)

    def get_triggers(self) -> List[str]:
        """Creates a trigger"""
        return list(self.execute_and_fetch("SHOW TRIGGERS;"))

    def drop_trigger(self, trigger) -> None:
        """Drop a trigger"""
        query = f"DROP TRIGGER {trigger.name};"
        self.execute(query)

    def _get_cached_connection(self) -> Connection:
        """Returns cached connection if it exists, creates it otherwise"""
        if self._cached_connection is None or not self._cached_connection.is_active():
            self._cached_connection = self.new_connection()

        return self._cached_connection

    def new_connection(self) -> Connection:
        """Creates new Memgraph connection"""
        args = dict(
            host=self._host,
            port=self._port,
            username=self._username,
            password=self._password,
            encrypted=self._encrypted,
        )
        return Connection.create(**args)

    def _get_nodes_with_unique_fields(self, node: Node) -> Optional[Node]:
        return self.execute_and_fetch(
            f"MATCH (node: {node._label})"
            + f" WHERE {node._get_cypher_unique_fields_or_block('node')}"
            + " RETURN node;"
        )

    def get_variable_assume_one(self, query_result: Iterator[Dict[str, Any]], variable_name: str) -> Any:
        result = next(query_result, None)
        if result is None:
            raise GQLAlchemyError("No result found. Result list is empty.")
        elif next(query_result, None) is not None:
            raise GQLAlchemyError("One result expected, but more than one result found.")
        elif variable_name not in result:
            raise GQLAlchemyError(f"Variable name {variable_name} not present in result.")

        return result[variable_name]

    def create_node(self, node: Node) -> Optional[Node]:
        results = self.execute_and_fetch(
            f"CREATE (node:{node._label}) {node._get_cypher_set_properties('node')} RETURN node;"
        )
        return self.get_variable_assume_one(results, "node")

    def save_node(self, node: Node):
        if node._id is not None:
            return self._save_node_with_id(node)
        elif node.has_unique_fields():
            matching_nodes = list(self._get_nodes_with_unique_fields(node))
            if len(matching_nodes) > 1:
                raise GQLAlchemyUniquenessConstraintError(
                    f"Uniqueness constraints match multiple nodes: {matching_nodes}"
                )
            elif len(matching_nodes) == 1:
                node._id = matching_nodes[0]["node"]._id
                return self.save_node_with_id(node)
            else:
                return self.create_node(node)
        else:
            return self.create_node(node)

    def save_node_with_id(self, node: Node) -> Optional[Node]:
        results = self.execute_and_fetch(
            f"MATCH (node: {node._label})"
            + f" WHERE id(node) = {node._id}"
            + f" {node._get_cypher_set_properties('node')}"
            + " RETURN node;"
        )

        return self.get_variable_assume_one(results, "node")

    def load_node(self, node: Node) -> Optional[Node]:
        if node._id is not None:
            return self.load_node_with_id(node)
        elif node.has_unique_fields():
            matching_node = self.get_variable_assume_one(
                query_result=self._get_nodes_with_unique_fields, variable_name="node"
            )
            return matching_node
        else:
            return self.load_node_with_all_properties(node)

    def load_node_with_all_properties(self, node: Node) -> Optional[Node]:
        results = self.execute_and_fetch(
            f"MATCH (node: {node._label}) WHERE {node._get_cypher_fields_and_block('node')} RETURN node;"
        )
        return self.get_variable_assume_one(results, "node")

    def load_node_with_id(self, node: Node) -> Optional[Node]:
        results = self.execute_and_fetch(f"MATCH (node: {node._label}) WHERE id(node) = {node._id} RETURN node;")

        return self.get_variable_assume_one(results, "node")

    def load_relationship(self, relationship: Relationship) -> Optional[Relationship]:
        if relationship._id is not None:
            return self.load_relationship_with_id(relationship)
        elif relationship._start_node_id is not None and relationship._end_node_id is not None:
            return self.load_relationship_with_start_node_id_and_end_node_id(relationship)
        else:
            raise GQLAlchemyError("Can't load a relationship without a start_node_id and end_node_id.")

    def load_relationship_with_id(self, relationship: Relationship) -> Optional[Relationship]:
        results = self.execute_and_fetch(
            f"MATCH (start_node)-[relationship: {relationship._type}]->(end_node)"
            + f" WHERE id(start_node) = {relationship._start_node_id}"
            + f" AND id(end_node) = {relationship._end_node_id}"
            + f" AND id(relationship) = {relationship._id}"
            + " RETURN relationship;"
        )
        return self.get_variable_assume_one(results, "relationship")

    def load_relationship_with_start_node_id_and_end_node_id(
        self, relationship: Relationship
    ) -> Optional[Relationship]:
        results = self.execute_and_fetch(
            f"MATCH (start_node)-[relationship:{relationship._type}]->(end_node)"
            + f" WHERE id(start_node) = {relationship._start_node_id}"
            + f" AND id(end_node) = {relationship._end_node_id}"
            + f" AND {relationship._get_cypher_fields_and_block()}"
            + " RETURN relationship;"
        )
        return self.get_variable_assume_one(results, "relationship")

    def load_relationship_with_start_node_and_end_node(
        self, relationship: Relationship, start_node: Node, end_node: Node
    ) -> Optional[Relationship]:
        results = self.execute_and_fetch(
            f"MATCH (start_node: {start_node._label})-[relationship:{relationship._type}]->(end_node: {end_node._label})"
            + f" WHERE id(start_node) = {start_node._id}"
            + f" AND id(end_node) = {end_node._id}"
            + f" AND {relationship._get_cypher_fields_and_block()}"
            + " RETURN relationship;"
        )
        return self.get_variable_assume_one(results, "relationship")

    def save_relationship(self, relationship: Relationship) -> Optional[Relationship]:
        if relationship._id is not None:
            self.save_relationship_with_id(relationship)
        elif relationship._start_node_id is not None and relationship._end_node_id is not None:
            return self.create_relationship(relationship)
        else:
            raise GQLAlchemyError("Can't create a relationship without start_node_id and end_node_id.")

    def save_relationship_with_id(self, relationship: Relationship) -> Optional[Relationship]:
        results = self.execute_and_fetch(
            f"MATCH (start_node)-[relationship: {relationship._type}]->(end_node)"
            + f" WHERE id(start_node) = {relationship._start_node_id}"
            + f" AND id(end_node) = {relationship._end_node_id}"
            + f" AND id(relationship) = {relationship._id}"
            + relationship._get_cypher_set_properties("relationship")
            + " RETURN node;"
        )

        return self.get_variable_assume_one(results, "relationship")

    def create_relationship(self, relationship: Relationship) -> Optional[Relationship]:
        results = self.execute_and_fetch(
            "MATCH (start_node), (end_node)"
            + f" WHERE id(start_node) = {relationship._start_node_id}"
            + f" AND id(end_node) = {relationship._end_node_id}"
            + f" CREATE (start_node)-[relationship:{relationship._type}]->(end_node)"
            + relationship._get_cypher_set_properties("relationship")
            + "RETURN relationship"
        )

        return self.get_variable_assume_one(results, "relationship")<|MERGE_RESOLUTION|>--- conflicted
+++ resolved
@@ -21,11 +21,8 @@
     MemgraphConstraintExists,
     MemgraphConstraintUnique,
     MemgraphIndex,
-<<<<<<< HEAD
     MemgraphStream,
-=======
     MemgraphTrigger,
->>>>>>> 38511664
     Node,
     Relationship,
 )
