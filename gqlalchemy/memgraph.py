# Copyright (c) 2016-2022 Memgraph Ltd. [https://memgraph.com]
#
# Licensed under the Apache License, Version 2.0 (the "License");
# you may not use this file except in compliance with the License.
# You may obtain a copy of the License at
#
#     http://www.apache.org/licenses/LICENSE-2.0
#
# Unless required by applicable law or agreed to in writing, software
# distributed under the License is distributed on an "AS IS" BASIS,
# WITHOUT WARRANTIES OR CONDITIONS OF ANY KIND, either express or implied.
# See the License for the specific language governing permissions and
# limitations under the License.

import os
import sqlite3
from typing import Any, Dict, Iterator, List, Optional, Union

from .connection import Connection
from .disk_storage import OnDiskPropertyDatabase
from .models import (
    MemgraphConstraint,
    MemgraphConstraintExists,
    MemgraphConstraintUnique,
    MemgraphIndex,
    MemgraphStream,
    MemgraphTrigger,
    Node,
    Relationship,
)

from .exceptions import (
    GQLAlchemyError,
    GQLAlchemyUniquenessConstraintError,
    GQLAlchemyOnDiskPropertyDatabaseNotDefinedError,
)

__all__ = ("Memgraph",)

MG_HOST = os.getenv("MG_HOST", "127.0.0.1")
MG_PORT = int(os.getenv("MG_PORT", "7687"))
MG_USERNAME = os.getenv("MG_USERNAME", "")
MG_PASSWORD = os.getenv("MG_PASSWORD", "")
MG_ENCRYPTED = os.getenv("MG_ENCRYPT", "false").lower() == "true"
MG_CLIENT_NAME = os.getenv("MG_CLIENT_NAME", "GQLAlchemy")


class MemgraphConstants:
    CONSTRAINT_TYPE = "constraint type"
    EXISTS = "exists"
    LABEL = "label"
    PROPERTY = "property"
    PROPERTIES = "properties"
    UNIQUE = "unique"


class Memgraph:
    def __init__(
        self,
        host: str = MG_HOST,
        port: int = MG_PORT,
        username: str = MG_USERNAME,
        password: str = MG_PASSWORD,
        encrypted: bool = MG_ENCRYPTED,
        client_name: str = MG_CLIENT_NAME,
    ):
        self._host = host
        self._port = port
        self._username = username
        self._password = password
        self._encrypted = encrypted
        self._client_name = client_name
        self._cached_connection: Optional[Connection] = None
        self._on_disk_db = None

    def execute_and_fetch(self, query: str, connection: Connection = None) -> Iterator[Dict[str, Any]]:
        """Executes Cypher query and returns iterator of results."""
        connection = connection or self._get_cached_connection()
        return connection.execute_and_fetch(query)

    def execute(self, query: str, connection: Connection = None) -> None:
        """Executes Cypher query without returning any results."""
        connection = connection or self._get_cached_connection()
        connection.execute(query)

    def create_index(self, index: MemgraphIndex) -> None:
        """Creates an index (label or label-property type) in the database"""
        query = f"CREATE INDEX ON {index.to_cypher()};"
        self.execute(query)

    def drop_index(self, index: MemgraphIndex) -> None:
        """Drops an index (label or label-property type) in the database"""
        query = f"DROP INDEX ON {index.to_cypher()};"
        self.execute(query)

    def get_indexes(self) -> List[MemgraphIndex]:
        """Returns a list of all database indexes (label and label-property types)"""
        indexes = []
        for result in self.execute_and_fetch("SHOW INDEX INFO;"):
            indexes.append(
                MemgraphIndex(
                    result[MemgraphConstants.LABEL],
                    result[MemgraphConstants.PROPERTY],
                )
            )
        return indexes

    def ensure_indexes(self, indexes: List[MemgraphIndex]) -> None:
        """Ensures that database indexes match input indexes"""
        old_indexes = set(self.get_indexes())
        new_indexes = set(indexes)
        for obsolete_index in old_indexes.difference(new_indexes):
            self.drop_index(obsolete_index)
        for missing_index in new_indexes.difference(old_indexes):
            self.create_index(missing_index)

<<<<<<< HEAD
    def drop_all_indexes(self) -> None:
=======
    def drop_indexes(self) -> None:
        """Drops all indexes in the database"""
>>>>>>> 8e167b41
        self.ensure_indexes(indexes=[])

    def create_constraint(self, index: MemgraphConstraint) -> None:
        """Creates a constraint (label or label-property type) in the database"""
        query = f"CREATE CONSTRAINT ON {index.to_cypher()};"
        self.execute(query)

    def drop_constraint(self, index: MemgraphConstraint) -> None:
        """Drops a constraint (label or label-property type) in the database"""
        query = f"DROP CONSTRAINT ON {index.to_cypher()};"
        self.execute(query)

    def get_constraints(
        self,
    ) -> List[Union[MemgraphConstraintExists, MemgraphConstraintUnique]]:
        """Returns a list of all database constraints (label and label-property types)"""
        constraints: List[Union[MemgraphConstraintExists, MemgraphConstraintUnique]] = []
        for result in self.execute_and_fetch("SHOW CONSTRAINT INFO;"):
            if result[MemgraphConstants.CONSTRAINT_TYPE] == MemgraphConstants.UNIQUE:
                constraints.append(
                    MemgraphConstraintUnique(
                        result[MemgraphConstants.LABEL],
                        tuple(result[MemgraphConstants.PROPERTIES]),
                    )
                )
            elif result[MemgraphConstants.CONSTRAINT_TYPE] == MemgraphConstants.EXISTS:
                constraints.append(
                    MemgraphConstraintExists(
                        result[MemgraphConstants.LABEL],
                        result[MemgraphConstants.PROPERTIES],
                    )
                )
        return constraints

    def get_exists_constraints(
        self,
    ) -> List[MemgraphConstraintExists]:
        return [x for x in self.get_constraints() if isinstance(x, MemgraphConstraintExists)]

    def get_unique_constraints(
        self,
    ) -> List[MemgraphConstraintUnique]:
        return [x for x in self.get_constraints() if isinstance(x, MemgraphConstraintUnique)]

    def ensure_constraints(
        self,
        constraints: List[Union[MemgraphConstraintExists, MemgraphConstraintUnique]],
    ) -> None:
        """Ensures that database constraints match input constraints"""
        old_constraints = set(self.get_constraints())
        new_constraints = set(constraints)
        for obsolete_constraints in old_constraints.difference(new_constraints):
            self.drop_constraint(obsolete_constraints)
        for missing_constraint in new_constraints.difference(old_constraints):
            self.create_constraint(missing_constraint)

    def create_stream(self, stream: MemgraphStream) -> None:
        """Create a stream"""
        query = stream.to_cypher()
        self.execute(query)

    def start_stream(self, stream: MemgraphStream) -> None:
        """Start a stream"""
        query = f"START STREAM {stream.name};"
        self.execute(query)

    def get_streams(self) -> List[str]:
        """Returns a list of all streams"""
        streams = []
        for result in self.execute_and_fetch("SHOW STREAMS;"):
            streams.append(result)
        return streams

    def drop_stream(self, stream: MemgraphStream) -> None:
        """Drop a stream"""
        query = f"DROP STREAM {stream.name};"
        self.execute(query)

    def drop_database(self):
        """Drops database by removing all nodes and edges"""
        self.execute("MATCH (n) DETACH DELETE n;")

    def create_trigger(self, trigger: MemgraphTrigger) -> None:
        """Creates a trigger"""
        query = trigger.to_cypher()
        self.execute(query)

    def get_triggers(self) -> List[str]:
        """Returns a list of all database triggers"""
        triggers_list = list(self.execute_and_fetch("SHOW TRIGGERS;"))
        memgraph_triggers_list = []
        for trigger in triggers_list:
            event_type = trigger["event type"]
            event_object = None

            if event_type == "ANY":
                event_type = None
            elif len(event_type.split()) > 1:
                [event_object, event_type] = [part for part in event_type.split()]

            memgraph_triggers_list.append(
                MemgraphTrigger(
                    name=trigger["trigger name"],
                    event_type=event_type,
                    event_object=event_object,
                    execution_phase=trigger["phase"].split()[0],
                    statement=trigger["statement"],
                )
            )
        return memgraph_triggers_list

    def drop_trigger(self, trigger: MemgraphTrigger) -> None:
        """Drop a trigger"""
        query = f"DROP TRIGGER {trigger.name};"
        self.execute(query)

    def drop_all_triggers(self) -> None:
        """Drop all triggers"""
        for trigger in self.get_triggers():
            self.drop_trigger(MemgraphTrigger(trigger["trigger name"], None, None, None, None))

    def _get_cached_connection(self) -> Connection:
        """Returns cached connection if it exists, creates it otherwise"""
        if self._cached_connection is None or not self._cached_connection.is_active():
            self._cached_connection = self.new_connection()

        return self._cached_connection

    def new_connection(self) -> Connection:
        """Creates new Memgraph connection"""
        args = dict(
            host=self._host,
            port=self._port,
            username=self._username,
            password=self._password,
            encrypted=self._encrypted,
            client_name=self._client_name,
        )
        return Connection.create(**args)

    def init_disk_storage(self, on_disk_db: OnDiskPropertyDatabase) -> None:
        """Adds and OnDiskPropertyDatabase to Memgraph so that any property
        that has a Field(on_disk=True) can be stored to and loaded from
        an OnDiskPropertyDatabase.
        """
        self.on_disk_db = on_disk_db

    def remove_on_disk_storage(self) -> None:
        """Removes the OnDiskPropertyDatabase from Memgraph"""
        self.on_disk_db = None

    def _get_nodes_with_unique_fields(self, node: Node) -> Optional[Node]:
        """Get's all nodes from Memgraph that have any of the unique fields
        set to the values in the `node` object.
        """
        return self.execute_and_fetch(
            f"MATCH (node: {node._label})"
            + f" WHERE {node._get_cypher_unique_fields_or_block('node')}"
            + " RETURN node;"
        )

    def get_variable_assume_one(self, query_result: Iterator[Dict[str, Any]], variable_name: str) -> Any:
        """Returns a single result from the query_result (usually gotten from
        the execute_and_fetch function).
        If there is more than one result, raises a GQLAlchemyError.
        """
        result = next(query_result, None)
        next_result = next(query_result, None)
        if result is None:
            raise GQLAlchemyError("No result found. Result list is empty.")
        elif next_result is not None:
            raise GQLAlchemyError(
                f"One result expected, but more than one result found. First result: {result}, second result: {next_result}"
            )
        elif variable_name not in result:
            raise GQLAlchemyError(f"Variable name {variable_name} not present in result.")

        return result[variable_name]

    def create_node(self, node: Node) -> Optional[Node]:
        """Creates a node in Memgraph from the `node` object."""
        results = self.execute_and_fetch(
            f"CREATE (node:{node._label}) {node._get_cypher_set_properties('node')} RETURN node;"
        )
        return self.get_variable_assume_one(results, "node")

    def save_node(self, node: Node) -> Node:
        """Saves node to Memgraph.
        If the node._id is not None it fetches the node with the same id from
        Memgraph and updates it's fields.
        If the node has unique fields it fetches the nodes with the same unique
        fields from Memgraph and updates it's fields.
        Otherwise it creates a new node with the same properties.
        Null properties are ignored.
        """
        result = None
        if node._id is not None:
            result = self.save_node_with_id(node)
        elif node.has_unique_fields():
            matching_nodes = list(self._get_nodes_with_unique_fields(node))
            if len(matching_nodes) > 1:
                raise GQLAlchemyUniquenessConstraintError(
                    f"Uniqueness constraints match multiple nodes: {matching_nodes}"
                )
            elif len(matching_nodes) == 1:
                node._id = matching_nodes[0]["node"]._id
                result = self.save_node_with_id(node)
            else:
                result = self.create_node(node)
        else:
            result = self.create_node(node)

        result = self._save_node_properties_on_disk(node, result)
        return result

    def save_nodes(self, nodes: List[Node]) -> None:
        """Saves a list of nodes to Memgraph."""
        for i in range(len(nodes)):
            nodes[i]._id = self.save_node(nodes[i])._id

    def _save_node_properties_on_disk(self, node: Node, result: Node) -> Node:
        """Saves all on_disk properties to the on disk database attached to
        Memgraph.
        """
        for field in node.__fields__:
            value = getattr(node, field, None)
            if value is not None and "on_disk" in node.__fields__[field].field_info.extra:
                if self.on_disk_db is None:
                    raise GQLAlchemyOnDiskPropertyDatabaseNotDefinedError()
                self.on_disk_db.save_node_property(result._id, field, value)
                setattr(result, field, value)

        return result

    def save_node_with_id(self, node: Node) -> Optional[Node]:
        """Saves a node in Memgraph using the internal Memgraph id."""
        results = self.execute_and_fetch(
            f"MATCH (node: {node._label})"
            + f" WHERE id(node) = {node._id}"
            + f" {node._get_cypher_set_properties('node')}"
            + " RETURN node;"
        )

        return self.get_variable_assume_one(results, "node")

    def load_node(self, node: Node) -> Optional[Node]:
        """Loads a node from Memgraph.
        If the node._id is not None it fetches the node from Memgraph with that
        internal id.
        If the node has unique fields it fetches the node from Memgraph with
        those unique fields set.
        Otherwise it tries to find any node in Memgraph that has all properties
        set to exactly the same values.
        If no node is found or no properties are set it raises a GQLAlchemyError.
        """
        if node._id is not None:
            result = self.load_node_with_id(node)
        elif node.has_unique_fields():
            matching_node = self.get_variable_assume_one(
                query_result=self._get_nodes_with_unique_fields(node), variable_name="node"
            )
            result = matching_node
        else:
            result = self.load_node_with_all_properties(node)

        result = self._load_node_properties_on_disk(result)
        return result

    def _load_node_properties_on_disk(self, result: Node) -> Node:
        """Loads all on_disk properties from the on disk database."""
        for field in result.__fields__:
            value = getattr(result, field, None)
            if "on_disk" in result.__fields__[field].field_info.extra:
                if self.on_disk_db is None:
                    raise GQLAlchemyOnDiskPropertyDatabaseNotDefinedError()
                try:
                    new_value = self.on_disk_db.load_node_property(result._id, field)
                except sqlite3.OperationalError:
                    new_value = value
                setattr(result, field, new_value)

        return result

    def load_node_with_all_properties(self, node: Node) -> Optional[Node]:
        """Loads a node from Memgraph with all equal property values."""
        results = self.execute_and_fetch(
            f"MATCH (node: {node._label}) WHERE {node._get_cypher_fields_and_block('node')} RETURN node;"
        )
        return self.get_variable_assume_one(results, "node")

    def load_node_with_id(self, node: Node) -> Optional[Node]:
        """Loads a node with the same internal Memgraph id."""
        results = self.execute_and_fetch(f"MATCH (node: {node._label}) WHERE id(node) = {node._id} RETURN node;")

        return self.get_variable_assume_one(results, "node")

    def load_relationship(self, relationship: Relationship) -> Optional[Relationship]:
        """Returns a relationship loaded from Memgraph.
        If the relationship._id is not None it fetches the relationship from
        Memgraph that has the same internal id.
        Otherwise it returns the relationship whose relationship._start_node_id
        and relationship._end_node_id and all relationship properties that
        are not None match the relationship in Memgraph.
        If there is no relationship like that in Memgraph, or if there are
        multiple relationships like that in Memgraph, throws GQLAlchemyError.
        """
        if relationship._id is not None:
            result = self.load_relationship_with_id(relationship)
        elif relationship._start_node_id is not None and relationship._end_node_id is not None:
            result = self.load_relationship_with_start_node_id_and_end_node_id(relationship)
        else:
            raise GQLAlchemyError("Can't load a relationship without a start_node_id and end_node_id.")
        result = self._load_relationship_properties_on_disk(result)
        return result

    def _load_relationship_properties_on_disk(self, result: Relationship) -> Relationship:
        """Returns the relationship with all on_disk properties loaded from
        the OnDiskPropertyDatabase.
        If there is no OnDiskPropertyDatabase set with
        Memgraph().init_disk_storage() throws a
        GQLAlchemyOnDiskPropertyDatabaseNotDefinedError.
        """
        for field in result.__fields__:
            value = getattr(result, field, None)
            if "on_disk" in result.__fields__[field].field_info.extra:
                if self.on_disk_db is None:
                    raise GQLAlchemyOnDiskPropertyDatabaseNotDefinedError()
                try:
                    new_value = self.on_disk_db.load_relationship_property(result._id, field)
                except sqlite3.OperationalError:
                    new_value = value
                setattr(result, field, new_value)

        return result

    def load_relationship_with_id(self, relationship: Relationship) -> Optional[Relationship]:
        """Loads a relationship from Memgraph using the internal id."""
        results = self.execute_and_fetch(
            f"MATCH (start_node)-[relationship: {relationship._type}]->(end_node)"
            + f" WHERE id(start_node) = {relationship._start_node_id}"
            + f" AND id(end_node) = {relationship._end_node_id}"
            + f" AND id(relationship) = {relationship._id}"
            + " RETURN relationship;"
        )
        return self.get_variable_assume_one(results, "relationship")

    def load_relationship_with_start_node_id_and_end_node_id(
        self, relationship: Relationship
    ) -> Optional[Relationship]:
        """Loads a relationship from Memgraph using start node and end node id
        for which all properties of the relationship that are not None match.
        """
        and_block = relationship._get_cypher_fields_and_block("relationship")
        if and_block.strip():
            and_block = " AND " + and_block
        results = self.execute_and_fetch(
            f"MATCH (start_node)-[relationship:{relationship._type}]->(end_node)"
            + f" WHERE id(start_node) = {relationship._start_node_id}"
            + f" AND id(end_node) = {relationship._end_node_id}"
            + and_block
            + " RETURN relationship;"
        )
        return self.get_variable_assume_one(results, "relationship")

    def save_relationship(self, relationship: Relationship) -> Optional[Relationship]:
        """Saves a relationship to Memgraph.
        If relationship._id is not None it finds the relationship in Memgraph
        and updates it's properties with the values in `relationship`.
        If relationship._id is None, it creates a new relationship.
        If you want to set a relationship._id instead of creating a new
        relationship, use `load_relationship` first.
        """
        if relationship._id is not None:
            result = self.save_relationship_with_id(relationship)
        elif relationship._start_node_id is not None and relationship._end_node_id is not None:
            result = self.create_relationship(relationship)
        else:
            raise GQLAlchemyError("Can't create a relationship without start_node_id and end_node_id.")

        result = self._save_relationship_properties_on_disk(relationship, result)
        return result

    def save_relationships(self, relationships: List[Relationship]) -> None:
        """Saves a list of relationships to Memgraph."""
        for i in range(len(relationships)):
            relationships[i]._id = self.save_relationship(relationships[i])._id

    def _save_relationship_properties_on_disk(self, relationship: Relationship, result: Relationship) -> Relationship:
        """Saves on_disk relationship propeties on the OnDiskPropertyDatabase
        added with Memgraph().init_disk_storage(db). If OnDiskPropertyDatabase
        is not defined raises GQLAlchemyOnDiskPropertyDatabaseNotDefinedError.
        """
        for field in relationship.__fields__:
            value = getattr(relationship, field, None)
            if value is not None and "on_disk" in relationship.__fields__[field].field_info.extra:
                if self.on_disk_db is None:
                    raise GQLAlchemyOnDiskPropertyDatabaseNotDefinedError()
                self.on_disk_db.save_relationship_property(result._id, field, value)
                setattr(result, field, value)

        return result

    def save_relationship_with_id(self, relationship: Relationship) -> Optional[Relationship]:
        """Saves a relationship in Memgraph using the relationship._id."""
        results = self.execute_and_fetch(
            f"MATCH (start_node)-[relationship: {relationship._type}]->(end_node)"
            + f" WHERE id(start_node) = {relationship._start_node_id}"
            + f" AND id(end_node) = {relationship._end_node_id}"
            + f" AND id(relationship) = {relationship._id}"
            + relationship._get_cypher_set_properties("relationship")
            + " RETURN node;"
        )

        return self.get_variable_assume_one(results, "relationship")

    def create_relationship(self, relationship: Relationship) -> Optional[Relationship]:
        """Creates a new relationship in Memgraph."""
        results = self.execute_and_fetch(
            "MATCH (start_node), (end_node)"
            + f" WHERE id(start_node) = {relationship._start_node_id}"
            + f" AND id(end_node) = {relationship._end_node_id}"
            + f" CREATE (start_node)-[relationship:{relationship._type}]->(end_node)"
            + relationship._get_cypher_set_properties("relationship")
            + "RETURN relationship"
        )

        return self.get_variable_assume_one(results, "relationship")<|MERGE_RESOLUTION|>--- conflicted
+++ resolved
@@ -114,12 +114,8 @@
         for missing_index in new_indexes.difference(old_indexes):
             self.create_index(missing_index)
 
-<<<<<<< HEAD
-    def drop_all_indexes(self) -> None:
-=======
     def drop_indexes(self) -> None:
         """Drops all indexes in the database"""
->>>>>>> 8e167b41
         self.ensure_indexes(indexes=[])
 
     def create_constraint(self, index: MemgraphConstraint) -> None:
@@ -236,10 +232,10 @@
         query = f"DROP TRIGGER {trigger.name};"
         self.execute(query)
 
-    def drop_all_triggers(self) -> None:
-        """Drop all triggers"""
+    def drop_triggers(self) -> None:
+        """Drops all triggers in the database"""
         for trigger in self.get_triggers():
-            self.drop_trigger(MemgraphTrigger(trigger["trigger name"], None, None, None, None))
+            self.drop_trigger(trigger)
 
     def _get_cached_connection(self) -> Connection:
         """Returns cached connection if it exists, creates it otherwise"""
