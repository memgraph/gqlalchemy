--- conflicted
+++ resolved
@@ -231,17 +231,10 @@
         query = f"DROP TRIGGER {trigger.name};"
         self.execute(query)
 
-<<<<<<< HEAD
-    def drop_all_triggers(self) -> None:
-        """Drop all triggers"""
-        for trigger in self.get_triggers():
-            self.drop_trigger(MemgraphTrigger(trigger["trigger name"], None, None, None, None))
-=======
     def drop_triggers(self) -> None:
         """Drops all triggers in the database"""
         for trigger in self.get_triggers():
             self.drop_trigger(trigger)
->>>>>>> 5cc6c8c0
 
     def _get_cached_connection(self) -> Connection:
         """Returns cached connection if it exists, creates it otherwise"""
