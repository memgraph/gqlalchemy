# Copyright (c) 2016-2022 Memgraph Ltd. [https://memgraph.com]
#
# Licensed under the Apache License, Version 2.0 (the "License");
# you may not use this file except in compliance with the License.
# You may obtain a copy of the License at
#
#     http://www.apache.org/licenses/LICENSE-2.0
#
# Unless required by applicable law or agreed to in writing, software
# distributed under the License is distributed on an "AS IS" BASIS,
# WITHOUT WARRANTIES OR CONDITIONS OF ANY KIND, either express or implied.
# See the License for the specific language governing permissions and
# limitations under the License.

from abc import ABC
import os
import sqlite3

from abc import ABC, abstractmethod
from typing import Any, Dict, Iterator, List, Optional, Union

from .connection import Connection
from .disk_storage import OnDiskPropertyDatabase
from .exceptions import (
    GQLAlchemyError,
    GQLAlchemyUniquenessConstraintError,
    GQLAlchemyOnDiskPropertyDatabaseNotDefinedError,
)
from .models import (
    MemgraphConstraint,
    MemgraphConstraintExists,
    MemgraphConstraintUnique,
    MemgraphIndex,
    MemgraphStream,
    MemgraphTrigger,
    Node,
    Relationship,
)


__all__ = ("Memgraph",)

MG_HOST = os.getenv("MG_HOST", "127.0.0.1")
MG_PORT = int(os.getenv("MG_PORT", "7687"))
MG_USERNAME = os.getenv("MG_USERNAME", "")
MG_PASSWORD = os.getenv("MG_PASSWORD", "")
MG_ENCRYPTED = os.getenv("MG_ENCRYPT", "false").lower() == "true"
MG_CLIENT_NAME = os.getenv("MG_CLIENT_NAME", "GQLAlchemy")

<<<<<<< HEAD
DFS_EXPANSION = " *"
=======
BFS_EXPANSION = " *BFS"
>>>>>>> 33bbf553


class MemgraphConstants:
    CONSTRAINT_TYPE = "constraint type"
    EXISTS = "exists"
    LABEL = "label"
    PROPERTY = "property"
    PROPERTIES = "properties"
    UNIQUE = "unique"


class Memgraph:
    def __init__(
        self,
        host: str = MG_HOST,
        port: int = MG_PORT,
        username: str = MG_USERNAME,
        password: str = MG_PASSWORD,
        encrypted: bool = MG_ENCRYPTED,
        client_name: str = MG_CLIENT_NAME,
    ):
        self._host = host
        self._port = port
        self._username = username
        self._password = password
        self._encrypted = encrypted
        self._client_name = client_name
        self._cached_connection: Optional[Connection] = None
        self._on_disk_db = None

    def execute_and_fetch(self, query: str, connection: Connection = None) -> Iterator[Dict[str, Any]]:
        """Executes Cypher query and returns iterator of results."""
        connection = connection or self._get_cached_connection()
        return connection.execute_and_fetch(query)

    def execute(self, query: str, connection: Connection = None) -> None:
        """Executes Cypher query without returning any results."""
        connection = connection or self._get_cached_connection()
        connection.execute(query)

    def create_index(self, index: MemgraphIndex) -> None:
        """Creates an index (label or label-property type) in the database"""
        query = f"CREATE INDEX ON {index.to_cypher()};"
        self.execute(query)

    def drop_index(self, index: MemgraphIndex) -> None:
        """Drops an index (label or label-property type) in the database"""
        query = f"DROP INDEX ON {index.to_cypher()};"
        self.execute(query)

    def get_indexes(self) -> List[MemgraphIndex]:
        """Returns a list of all database indexes (label and label-property types)"""
        indexes = []
        for result in self.execute_and_fetch("SHOW INDEX INFO;"):
            indexes.append(
                MemgraphIndex(
                    result[MemgraphConstants.LABEL],
                    result[MemgraphConstants.PROPERTY],
                )
            )
        return indexes

    def ensure_indexes(self, indexes: List[MemgraphIndex]) -> None:
        """Ensures that database indexes match input indexes"""
        old_indexes = set(self.get_indexes())
        new_indexes = set(indexes)
        for obsolete_index in old_indexes.difference(new_indexes):
            self.drop_index(obsolete_index)
        for missing_index in new_indexes.difference(old_indexes):
            self.create_index(missing_index)

    def drop_indexes(self) -> None:
        """Drops all indexes in the database"""
        self.ensure_indexes(indexes=[])

    def create_constraint(self, index: MemgraphConstraint) -> None:
        """Creates a constraint (label or label-property type) in the database"""
        query = f"CREATE CONSTRAINT ON {index.to_cypher()};"
        self.execute(query)

    def drop_constraint(self, index: MemgraphConstraint) -> None:
        """Drops a constraint (label or label-property type) in the database"""
        query = f"DROP CONSTRAINT ON {index.to_cypher()};"
        self.execute(query)

    def get_constraints(
        self,
    ) -> List[Union[MemgraphConstraintExists, MemgraphConstraintUnique]]:
        """Returns a list of all database constraints (label and label-property types)"""
        constraints: List[Union[MemgraphConstraintExists, MemgraphConstraintUnique]] = []
        for result in self.execute_and_fetch("SHOW CONSTRAINT INFO;"):
            if result[MemgraphConstants.CONSTRAINT_TYPE] == MemgraphConstants.UNIQUE:
                constraints.append(
                    MemgraphConstraintUnique(
                        result[MemgraphConstants.LABEL],
                        tuple(result[MemgraphConstants.PROPERTIES]),
                    )
                )
            elif result[MemgraphConstants.CONSTRAINT_TYPE] == MemgraphConstants.EXISTS:
                constraints.append(
                    MemgraphConstraintExists(
                        result[MemgraphConstants.LABEL],
                        result[MemgraphConstants.PROPERTIES],
                    )
                )
        return constraints

    def get_exists_constraints(
        self,
    ) -> List[MemgraphConstraintExists]:
        return [x for x in self.get_constraints() if isinstance(x, MemgraphConstraintExists)]

    def get_unique_constraints(
        self,
    ) -> List[MemgraphConstraintUnique]:
        return [x for x in self.get_constraints() if isinstance(x, MemgraphConstraintUnique)]

    def ensure_constraints(
        self,
        constraints: List[Union[MemgraphConstraintExists, MemgraphConstraintUnique]],
    ) -> None:
        """Ensures that database constraints match input constraints"""
        old_constraints = set(self.get_constraints())
        new_constraints = set(constraints)
        for obsolete_constraints in old_constraints.difference(new_constraints):
            self.drop_constraint(obsolete_constraints)
        for missing_constraint in new_constraints.difference(old_constraints):
            self.create_constraint(missing_constraint)

    def create_stream(self, stream: MemgraphStream) -> None:
        """Create a stream"""
        query = stream.to_cypher()
        self.execute(query)

    def start_stream(self, stream: MemgraphStream) -> None:
        """Start a stream"""
        query = f"START STREAM {stream.name};"
        self.execute(query)

    def get_streams(self) -> List[str]:
        """Returns a list of all streams"""
        streams = []
        for result in self.execute_and_fetch("SHOW STREAMS;"):
            streams.append(result)
        return streams

    def drop_stream(self, stream: MemgraphStream) -> None:
        """Drop a stream"""
        query = f"DROP STREAM {stream.name};"
        self.execute(query)

    def drop_database(self):
        """Drops database by removing all nodes and edges"""
        self.execute("MATCH (n) DETACH DELETE n;")

    def create_trigger(self, trigger: MemgraphTrigger) -> None:
        """Creates a trigger"""
        query = trigger.to_cypher()
        self.execute(query)

    def get_triggers(self) -> List[str]:
        """Returns a list of all database triggers"""
        triggers_list = list(self.execute_and_fetch("SHOW TRIGGERS;"))
        memgraph_triggers_list = []
        for trigger in triggers_list:
            event_type = trigger["event type"]
            event_object = None

            if event_type == "ANY":
                event_type = None
            elif len(event_type.split()) > 1:
                [event_object, event_type] = [part for part in event_type.split()]

            memgraph_triggers_list.append(
                MemgraphTrigger(
                    name=trigger["trigger name"],
                    event_type=event_type,
                    event_object=event_object,
                    execution_phase=trigger["phase"].split()[0],
                    statement=trigger["statement"],
                )
            )
        return memgraph_triggers_list

    def drop_trigger(self, trigger: MemgraphTrigger) -> None:
        """Drop a trigger"""
        query = f"DROP TRIGGER {trigger.name};"
        self.execute(query)

    def drop_triggers(self) -> None:
        """Drops all triggers in the database"""
        for trigger in self.get_triggers():
            self.drop_trigger(trigger)

    def _get_cached_connection(self) -> Connection:
        """Returns cached connection if it exists, creates it otherwise"""
        if self._cached_connection is None or not self._cached_connection.is_active():
            self._cached_connection = self.new_connection()

        return self._cached_connection

    def new_connection(self) -> Connection:
        """Creates new Memgraph connection"""
        args = dict(
            host=self._host,
            port=self._port,
            username=self._username,
            password=self._password,
            encrypted=self._encrypted,
            client_name=self._client_name,
        )
        return Connection.create(**args)

    def init_disk_storage(self, on_disk_db: OnDiskPropertyDatabase) -> None:
        """Adds and OnDiskPropertyDatabase to Memgraph so that any property
        that has a Field(on_disk=True) can be stored to and loaded from
        an OnDiskPropertyDatabase.
        """
        self.on_disk_db = on_disk_db

    def remove_on_disk_storage(self) -> None:
        """Removes the OnDiskPropertyDatabase from Memgraph"""
        self.on_disk_db = None

    def _get_nodes_with_unique_fields(self, node: Node) -> Optional[Node]:
        """Get's all nodes from Memgraph that have any of the unique fields
        set to the values in the `node` object.
        """
        return self.execute_and_fetch(
            f"MATCH (node: {node._label})"
            + f" WHERE {node._get_cypher_unique_fields_or_block('node')}"
            + " RETURN node;"
        )

    def get_variable_assume_one(self, query_result: Iterator[Dict[str, Any]], variable_name: str) -> Any:
        """Returns a single result from the query_result (usually gotten from
        the execute_and_fetch function).
        If there is more than one result, raises a GQLAlchemyError.
        """
        result = next(query_result, None)
        next_result = next(query_result, None)
        if result is None:
            raise GQLAlchemyError("No result found. Result list is empty.")
        elif next_result is not None:
            raise GQLAlchemyError(
                f"One result expected, but more than one result found. First result: {result}, second result: {next_result}"
            )
        elif variable_name not in result:
            raise GQLAlchemyError(f"Variable name {variable_name} not present in result.")

        return result[variable_name]

    def create_node(self, node: Node) -> Optional[Node]:
        """Creates a node in Memgraph from the `node` object."""
        results = self.execute_and_fetch(
            f"CREATE (node:{node._label}) {node._get_cypher_set_properties('node')} RETURN node;"
        )
        return self.get_variable_assume_one(results, "node")

    def save_node(self, node: Node) -> Node:
        """Saves node to Memgraph.
        If the node._id is not None it fetches the node with the same id from
        Memgraph and updates it's fields.
        If the node has unique fields it fetches the nodes with the same unique
        fields from Memgraph and updates it's fields.
        Otherwise it creates a new node with the same properties.
        Null properties are ignored.
        """
        result = None
        if node._id is not None:
            result = self.save_node_with_id(node)
        elif node.has_unique_fields():
            matching_nodes = list(self._get_nodes_with_unique_fields(node))
            if len(matching_nodes) > 1:
                raise GQLAlchemyUniquenessConstraintError(
                    f"Uniqueness constraints match multiple nodes: {matching_nodes}"
                )
            elif len(matching_nodes) == 1:
                node._id = matching_nodes[0]["node"]._id
                result = self.save_node_with_id(node)
            else:
                result = self.create_node(node)
        else:
            result = self.create_node(node)

        result = self._save_node_properties_on_disk(node, result)
        return result

    def save_nodes(self, nodes: List[Node]) -> None:
        """Saves a list of nodes to Memgraph."""
        for i in range(len(nodes)):
            nodes[i]._id = self.save_node(nodes[i])._id

    def _save_node_properties_on_disk(self, node: Node, result: Node) -> Node:
        """Saves all on_disk properties to the on disk database attached to
        Memgraph.
        """
        for field in node.__fields__:
            value = getattr(node, field, None)
            if value is not None and "on_disk" in node.__fields__[field].field_info.extra:
                if self.on_disk_db is None:
                    raise GQLAlchemyOnDiskPropertyDatabaseNotDefinedError()
                self.on_disk_db.save_node_property(result._id, field, value)
                setattr(result, field, value)

        return result

    def save_node_with_id(self, node: Node) -> Optional[Node]:
        """Saves a node in Memgraph using the internal Memgraph id."""
        results = self.execute_and_fetch(
            f"MATCH (node: {node._label})"
            + f" WHERE id(node) = {node._id}"
            + f" {node._get_cypher_set_properties('node')}"
            + " RETURN node;"
        )

        return self.get_variable_assume_one(results, "node")

    def load_node(self, node: Node) -> Optional[Node]:
        """Loads a node from Memgraph.
        If the node._id is not None it fetches the node from Memgraph with that
        internal id.
        If the node has unique fields it fetches the node from Memgraph with
        those unique fields set.
        Otherwise it tries to find any node in Memgraph that has all properties
        set to exactly the same values.
        If no node is found or no properties are set it raises a GQLAlchemyError.
        """
        if node._id is not None:
            result = self.load_node_with_id(node)
        elif node.has_unique_fields():
            matching_node = self.get_variable_assume_one(
                query_result=self._get_nodes_with_unique_fields(node), variable_name="node"
            )
            result = matching_node
        else:
            result = self.load_node_with_all_properties(node)

        result = self._load_node_properties_on_disk(result)
        return result

    def _load_node_properties_on_disk(self, result: Node) -> Node:
        """Loads all on_disk properties from the on disk database."""
        for field in result.__fields__:
            value = getattr(result, field, None)
            if "on_disk" in result.__fields__[field].field_info.extra:
                if self.on_disk_db is None:
                    raise GQLAlchemyOnDiskPropertyDatabaseNotDefinedError()
                try:
                    new_value = self.on_disk_db.load_node_property(result._id, field)
                except sqlite3.OperationalError:
                    new_value = value
                setattr(result, field, new_value)

        return result

    def load_node_with_all_properties(self, node: Node) -> Optional[Node]:
        """Loads a node from Memgraph with all equal property values."""
        results = self.execute_and_fetch(
            f"MATCH (node: {node._label}) WHERE {node._get_cypher_fields_and_block('node')} RETURN node;"
        )
        return self.get_variable_assume_one(results, "node")

    def load_node_with_id(self, node: Node) -> Optional[Node]:
        """Loads a node with the same internal Memgraph id."""
        results = self.execute_and_fetch(f"MATCH (node: {node._label}) WHERE id(node) = {node._id} RETURN node;")

        return self.get_variable_assume_one(results, "node")

    def load_relationship(self, relationship: Relationship) -> Optional[Relationship]:
        """Returns a relationship loaded from Memgraph.
        If the relationship._id is not None it fetches the relationship from
        Memgraph that has the same internal id.
        Otherwise it returns the relationship whose relationship._start_node_id
        and relationship._end_node_id and all relationship properties that
        are not None match the relationship in Memgraph.
        If there is no relationship like that in Memgraph, or if there are
        multiple relationships like that in Memgraph, throws GQLAlchemyError.
        """
        if relationship._id is not None:
            result = self.load_relationship_with_id(relationship)
        elif relationship._start_node_id is not None and relationship._end_node_id is not None:
            result = self.load_relationship_with_start_node_id_and_end_node_id(relationship)
        else:
            raise GQLAlchemyError("Can't load a relationship without a start_node_id and end_node_id.")
        result = self._load_relationship_properties_on_disk(result)
        return result

    def _load_relationship_properties_on_disk(self, result: Relationship) -> Relationship:
        """Returns the relationship with all on_disk properties loaded from
        the OnDiskPropertyDatabase.
        If there is no OnDiskPropertyDatabase set with
        Memgraph().init_disk_storage() throws a
        GQLAlchemyOnDiskPropertyDatabaseNotDefinedError.
        """
        for field in result.__fields__:
            value = getattr(result, field, None)
            if "on_disk" in result.__fields__[field].field_info.extra:
                if self.on_disk_db is None:
                    raise GQLAlchemyOnDiskPropertyDatabaseNotDefinedError()
                try:
                    new_value = self.on_disk_db.load_relationship_property(result._id, field)
                except sqlite3.OperationalError:
                    new_value = value
                setattr(result, field, new_value)

        return result

    def load_relationship_with_id(self, relationship: Relationship) -> Optional[Relationship]:
        """Loads a relationship from Memgraph using the internal id."""
        results = self.execute_and_fetch(
            f"MATCH (start_node)-[relationship: {relationship._type}]->(end_node)"
            + f" WHERE id(start_node) = {relationship._start_node_id}"
            + f" AND id(end_node) = {relationship._end_node_id}"
            + f" AND id(relationship) = {relationship._id}"
            + " RETURN relationship;"
        )
        return self.get_variable_assume_one(results, "relationship")

    def load_relationship_with_start_node_id_and_end_node_id(
        self, relationship: Relationship
    ) -> Optional[Relationship]:
        """Loads a relationship from Memgraph using start node and end node id
        for which all properties of the relationship that are not None match.
        """
        and_block = relationship._get_cypher_fields_and_block("relationship")
        if and_block.strip():
            and_block = " AND " + and_block
        results = self.execute_and_fetch(
            f"MATCH (start_node)-[relationship:{relationship._type}]->(end_node)"
            + f" WHERE id(start_node) = {relationship._start_node_id}"
            + f" AND id(end_node) = {relationship._end_node_id}"
            + and_block
            + " RETURN relationship;"
        )
        return self.get_variable_assume_one(results, "relationship")

    def save_relationship(self, relationship: Relationship) -> Optional[Relationship]:
        """Saves a relationship to Memgraph.
        If relationship._id is not None it finds the relationship in Memgraph
        and updates it's properties with the values in `relationship`.
        If relationship._id is None, it creates a new relationship.
        If you want to set a relationship._id instead of creating a new
        relationship, use `load_relationship` first.
        """
        if relationship._id is not None:
            result = self.save_relationship_with_id(relationship)
        elif relationship._start_node_id is not None and relationship._end_node_id is not None:
            result = self.create_relationship(relationship)
        else:
            raise GQLAlchemyError("Can't create a relationship without start_node_id and end_node_id.")

        result = self._save_relationship_properties_on_disk(relationship, result)
        return result

    def save_relationships(self, relationships: List[Relationship]) -> None:
        """Saves a list of relationships to Memgraph."""
        for i in range(len(relationships)):
            relationships[i]._id = self.save_relationship(relationships[i])._id

    def _save_relationship_properties_on_disk(self, relationship: Relationship, result: Relationship) -> Relationship:
        """Saves on_disk relationship propeties on the OnDiskPropertyDatabase
        added with Memgraph().init_disk_storage(db). If OnDiskPropertyDatabase
        is not defined raises GQLAlchemyOnDiskPropertyDatabaseNotDefinedError.
        """
        for field in relationship.__fields__:
            value = getattr(relationship, field, None)
            if value is not None and "on_disk" in relationship.__fields__[field].field_info.extra:
                if self.on_disk_db is None:
                    raise GQLAlchemyOnDiskPropertyDatabaseNotDefinedError()
                self.on_disk_db.save_relationship_property(result._id, field, value)
                setattr(result, field, value)

        return result

    def save_relationship_with_id(self, relationship: Relationship) -> Optional[Relationship]:
        """Saves a relationship in Memgraph using the relationship._id."""
        results = self.execute_and_fetch(
            f"MATCH (start_node)-[relationship: {relationship._type}]->(end_node)"
            + f" WHERE id(start_node) = {relationship._start_node_id}"
            + f" AND id(end_node) = {relationship._end_node_id}"
            + f" AND id(relationship) = {relationship._id}"
            + relationship._get_cypher_set_properties("relationship")
            + " RETURN node;"
        )

        return self.get_variable_assume_one(results, "relationship")

    def create_relationship(self, relationship: Relationship) -> Optional[Relationship]:
        """Creates a new relationship in Memgraph."""
        results = self.execute_and_fetch(
            "MATCH (start_node), (end_node)"
            + f" WHERE id(start_node) = {relationship._start_node_id}"
            + f" AND id(end_node) = {relationship._end_node_id}"
            + f" CREATE (start_node)-[relationship:{relationship._type}]->(end_node)"
            + relationship._get_cypher_set_properties("relationship")
            + "RETURN relationship"
        )

        return self.get_variable_assume_one(results, "relationship")


class IntegratedAlgorithm(ABC):
<<<<<<< HEAD
    """Abstract class modeling in-Memgraph graph algorithms.

    These algorithms are integrated into Memgraph codebase and are called
=======
    """Abstract class modeling Memgraph's built-in graph algorithms.

    These algorithms are integrated into Memgraph's codebase and are called
>>>>>>> 33bbf553
    within a relationship part of a query. For instance:
    MATCH p = (:City {name: "Paris"})
          -[:Road * bfs (r, n | r.length <= 200 AND n.name != "Metz")]->
          (:City {name: "Berlin"})
    """

<<<<<<< HEAD
    def __str__(self) -> str:
        """Instance of IntegratedAlgorithm extended object is used as a string.

        Raises:
            NotImplementedError: Inheriting class did not define its string
            representation
        """
        raise NotImplementedError("Algorithm should define its str representation")
=======
    @abstractmethod
    def __str__(self) -> str:
        """Instance of IntegratedAlgorithm subclass is used as a string"""
        pass
>>>>>>> 33bbf553

    @staticmethod
    def to_cypher_lambda(expression: str) -> str:
        """Method for creating a general lambda expression.

<<<<<<< HEAD
        Variables e and v stand for relationship and node. The expression is
=======
        Variables `r` and `n` stand for relationship and node. The expression is
>>>>>>> 33bbf553
        used e.g. for a filter lambda, to use only relationships of length less
        than 200:
            expression="r.length < 200"
        with the filter lambda being:
            (r, n | r.length < 200)

        Args:
<<<<<<< HEAD
            expression: lambda conditions or statements
=======
            expression: Lambda conditions or statements.
>>>>>>> 33bbf553
        """
        return "" if expression is None else f"(r, n | {expression})"


<<<<<<< HEAD
class DepthFirstSearch(IntegratedAlgorithm):
    """Build a DFS call for a Cypher query.
    The Depth-First Search can be called in Memgraph with Cypher queries
    such as:
    MATCH (a {id: 723})-[* ..10 (r, n | r.x > 12 AND n.y < 3)]-() RETURN *;
    It is called inside the relationship clause, "*" naming the algorithm
    ("*" without "DFS" because it is defined like such in openCypher),
    "..10" specifying depth bounds, and "(r, n | <expression>)" is a filter
=======
class BreadthFirstSearch(IntegratedAlgorithm):
    """Build a BFS call for a Cypher query.

    The Breadth-first search can be called in Memgraph with Cypher queries such
    as: `MATCH (a {id: 723})-[*BFS ..10 (r, n | r.x > 12 AND n.y < 3)]-() RETURN *;`
    It is called inside the relationship clause, `*BFS` naming the algorithm,
    `..10` specifying depth bounds, and `(r, n | <expression>)` is a filter
>>>>>>> 33bbf553
    lambda.
    """

    def __init__(
        self,
        lower_bound: int = None,
        upper_bound: int = None,
        condition: str = None,
    ) -> None:
        """
        Args:
<<<<<<< HEAD
            lower_bound: Lower bound for path depth. Defaults to None.
            upper_bound: Upper bound for path depth. Defaults to None.
            condition: Filter through nodes and relationships that pass this
            condition. Defaults to None.
=======
            lower_bound: Lower bound for path depth. Defaults to `None`.
            upper_bound: Upper bound for path depth. Defaults to `None`.
            condition: Filter through nodes and relationships that pass this
            condition. Defaults to `None`.
>>>>>>> 33bbf553
        """
        super().__init__()
        self.lower_bound = str(lower_bound) if lower_bound is not None else ""
        self.upper_bound = str(upper_bound) if upper_bound is not None else ""
        self.condition = condition

    def __str__(self) -> str:
<<<<<<< HEAD
        """get Cypher query string for this algorithm."""
        algo_str = DFS_EXPANSION
=======
        """Get a Cypher query string for this algorithm."""
        algo_str = BFS_EXPANSION
>>>>>>> 33bbf553

        bounds = self.to_cypher_bounds()
        if bounds != "":
            algo_str = f"{algo_str} {bounds}"

        filter_lambda = super().to_cypher_lambda(self.condition)
        if filter_lambda != "":
            algo_str = f"{algo_str} {filter_lambda}"

        return algo_str

    def to_cypher_bounds(self) -> str:
        """If bounds are specified, returns them in grammar-defined form."""
<<<<<<< HEAD
        if self.lower_bound is None and self.upper_bound is None:
=======
        if self.lower_bound == "" and self.upper_bound == "":
>>>>>>> 33bbf553
            return ""

        return f"{self.lower_bound}..{self.upper_bound}"<|MERGE_RESOLUTION|>--- conflicted
+++ resolved
@@ -47,11 +47,8 @@
 MG_ENCRYPTED = os.getenv("MG_ENCRYPT", "false").lower() == "true"
 MG_CLIENT_NAME = os.getenv("MG_CLIENT_NAME", "GQLAlchemy")
 
-<<<<<<< HEAD
+BFS_EXPANSION = " *BFS"
 DFS_EXPANSION = " *"
-=======
-BFS_EXPANSION = " *BFS"
->>>>>>> 33bbf553
 
 
 class MemgraphConstants:
@@ -555,46 +552,25 @@
 
 
 class IntegratedAlgorithm(ABC):
-<<<<<<< HEAD
-    """Abstract class modeling in-Memgraph graph algorithms.
-
-    These algorithms are integrated into Memgraph codebase and are called
-=======
     """Abstract class modeling Memgraph's built-in graph algorithms.
 
     These algorithms are integrated into Memgraph's codebase and are called
->>>>>>> 33bbf553
     within a relationship part of a query. For instance:
     MATCH p = (:City {name: "Paris"})
           -[:Road * bfs (r, n | r.length <= 200 AND n.name != "Metz")]->
           (:City {name: "Berlin"})
     """
 
-<<<<<<< HEAD
-    def __str__(self) -> str:
-        """Instance of IntegratedAlgorithm extended object is used as a string.
-
-        Raises:
-            NotImplementedError: Inheriting class did not define its string
-            representation
-        """
-        raise NotImplementedError("Algorithm should define its str representation")
-=======
     @abstractmethod
     def __str__(self) -> str:
         """Instance of IntegratedAlgorithm subclass is used as a string"""
         pass
->>>>>>> 33bbf553
 
     @staticmethod
     def to_cypher_lambda(expression: str) -> str:
         """Method for creating a general lambda expression.
 
-<<<<<<< HEAD
-        Variables e and v stand for relationship and node. The expression is
-=======
         Variables `r` and `n` stand for relationship and node. The expression is
->>>>>>> 33bbf553
         used e.g. for a filter lambda, to use only relationships of length less
         than 200:
             expression="r.length < 200"
@@ -602,16 +578,61 @@
             (r, n | r.length < 200)
 
         Args:
-<<<<<<< HEAD
-            expression: lambda conditions or statements
-=======
             expression: Lambda conditions or statements.
->>>>>>> 33bbf553
         """
         return "" if expression is None else f"(r, n | {expression})"
 
 
-<<<<<<< HEAD
+class BreadthFirstSearch(IntegratedAlgorithm):
+    """Build a BFS call for a Cypher query.
+
+    The Breadth-first search can be called in Memgraph with Cypher queries such
+    as: `MATCH (a {id: 723})-[*BFS ..10 (r, n | r.x > 12 AND n.y < 3)]-() RETURN *;`
+    It is called inside the relationship clause, `*BFS` naming the algorithm,
+    `..10` specifying depth bounds, and `(r, n | <expression>)` is a filter
+    lambda.
+    """
+
+    def __init__(
+        self,
+        lower_bound: int = None,
+        upper_bound: int = None,
+        condition: str = None,
+    ) -> None:
+        """
+        Args:
+            lower_bound: Lower bound for path depth. Defaults to `None`.
+            upper_bound: Upper bound for path depth. Defaults to `None`.
+            condition: Filter through nodes and relationships that pass this
+            condition. Defaults to `None`.
+        """
+        super().__init__()
+        self.lower_bound = str(lower_bound) if lower_bound is not None else ""
+        self.upper_bound = str(upper_bound) if upper_bound is not None else ""
+        self.condition = condition
+
+    def __str__(self) -> str:
+        """Get a Cypher query string for this algorithm."""
+        algo_str = BFS_EXPANSION
+
+        bounds = self.to_cypher_bounds()
+        if bounds != "":
+            algo_str = f"{algo_str} {bounds}"
+
+        filter_lambda = super().to_cypher_lambda(self.condition)
+        if filter_lambda != "":
+            algo_str = f"{algo_str} {filter_lambda}"
+
+        return algo_str
+
+    def to_cypher_bounds(self) -> str:
+        """If bounds are specified, returns them in grammar-defined form."""
+        if self.lower_bound == "" and self.upper_bound == "":
+            return ""
+
+        return f"{self.lower_bound}..{self.upper_bound}"
+
+
 class DepthFirstSearch(IntegratedAlgorithm):
     """Build a DFS call for a Cypher query.
     The Depth-First Search can be called in Memgraph with Cypher queries
@@ -620,15 +641,6 @@
     It is called inside the relationship clause, "*" naming the algorithm
     ("*" without "DFS" because it is defined like such in openCypher),
     "..10" specifying depth bounds, and "(r, n | <expression>)" is a filter
-=======
-class BreadthFirstSearch(IntegratedAlgorithm):
-    """Build a BFS call for a Cypher query.
-
-    The Breadth-first search can be called in Memgraph with Cypher queries such
-    as: `MATCH (a {id: 723})-[*BFS ..10 (r, n | r.x > 12 AND n.y < 3)]-() RETURN *;`
-    It is called inside the relationship clause, `*BFS` naming the algorithm,
-    `..10` specifying depth bounds, and `(r, n | <expression>)` is a filter
->>>>>>> 33bbf553
     lambda.
     """
 
@@ -640,17 +652,10 @@
     ) -> None:
         """
         Args:
-<<<<<<< HEAD
             lower_bound: Lower bound for path depth. Defaults to None.
             upper_bound: Upper bound for path depth. Defaults to None.
             condition: Filter through nodes and relationships that pass this
             condition. Defaults to None.
-=======
-            lower_bound: Lower bound for path depth. Defaults to `None`.
-            upper_bound: Upper bound for path depth. Defaults to `None`.
-            condition: Filter through nodes and relationships that pass this
-            condition. Defaults to `None`.
->>>>>>> 33bbf553
         """
         super().__init__()
         self.lower_bound = str(lower_bound) if lower_bound is not None else ""
@@ -658,13 +663,8 @@
         self.condition = condition
 
     def __str__(self) -> str:
-<<<<<<< HEAD
         """get Cypher query string for this algorithm."""
         algo_str = DFS_EXPANSION
-=======
-        """Get a Cypher query string for this algorithm."""
-        algo_str = BFS_EXPANSION
->>>>>>> 33bbf553
 
         bounds = self.to_cypher_bounds()
         if bounds != "":
@@ -678,11 +678,7 @@
 
     def to_cypher_bounds(self) -> str:
         """If bounds are specified, returns them in grammar-defined form."""
-<<<<<<< HEAD
         if self.lower_bound is None and self.upper_bound is None:
-=======
-        if self.lower_bound == "" and self.upper_bound == "":
->>>>>>> 33bbf553
             return ""
 
         return f"{self.lower_bound}..{self.upper_bound}"