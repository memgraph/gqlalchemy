# Copyright (c) 2016-2022 Memgraph Ltd. [https://memgraph.com]
#
# Licensed under the Apache License, Version 2.0 (the "License");
# you may not use this file except in compliance with the License.
# You may obtain a copy of the License at
#
#     http://www.apache.org/licenses/LICENSE-2.0
#
# Unless required by applicable law or agreed to in writing, software
# distributed under the License is distributed on an "AS IS" BASIS,
# WITHOUT WARRANTIES OR CONDITIONS OF ANY KIND, either express or implied.
# See the License for the specific language governing permissions and
# limitations under the License.

from abc import ABC
import os
import sqlite3
from typing import Any, Dict, Iterator, List, Optional, Union

from .connection import Connection
from .disk_storage import OnDiskPropertyDatabase
from .models import (
    MemgraphConstraint,
    MemgraphConstraintExists,
    MemgraphConstraintUnique,
    MemgraphIndex,
    MemgraphStream,
    MemgraphTrigger,
    Node,
    Relationship,
)

from .exceptions import (
    GQLAlchemyError,
    GQLAlchemyUniquenessConstraintError,
    GQLAlchemyOnDiskPropertyDatabaseNotDefinedError,
)

__all__ = ("Memgraph",)

MG_HOST = os.getenv("MG_HOST", "127.0.0.1")
MG_PORT = int(os.getenv("MG_PORT", "7687"))
MG_USERNAME = os.getenv("MG_USERNAME", "")
MG_PASSWORD = os.getenv("MG_PASSWORD", "")
MG_ENCRYPTED = os.getenv("MG_ENCRYPT", "false").lower() == "true"
MG_CLIENT_NAME = os.getenv("MG_CLIENT_NAME", "GQLAlchemy")


class MemgraphConstants:
    CONSTRAINT_TYPE = "constraint type"
    EXISTS = "exists"
    LABEL = "label"
    PROPERTY = "property"
    PROPERTIES = "properties"
    UNIQUE = "unique"


class Memgraph:
    def __init__(
        self,
        host: str = MG_HOST,
        port: int = MG_PORT,
        username: str = MG_USERNAME,
        password: str = MG_PASSWORD,
        encrypted: bool = MG_ENCRYPTED,
        client_name: str = MG_CLIENT_NAME,
    ):
        self._host = host
        self._port = port
        self._username = username
        self._password = password
        self._encrypted = encrypted
        self._client_name = client_name
        self._cached_connection: Optional[Connection] = None
        self._on_disk_db = None

    def execute_and_fetch(self, query: str, connection: Connection = None) -> Iterator[Dict[str, Any]]:
        """Executes Cypher query and returns iterator of results."""
        connection = connection or self._get_cached_connection()
        return connection.execute_and_fetch(query)

    def execute(self, query: str, connection: Connection = None) -> None:
        """Executes Cypher query without returning any results."""
        connection = connection or self._get_cached_connection()
        connection.execute(query)

    def create_index(self, index: MemgraphIndex) -> None:
        """Creates an index (label or label-property type) in the database"""
        query = f"CREATE INDEX ON {index.to_cypher()};"
        self.execute(query)

    def drop_index(self, index: MemgraphIndex) -> None:
        """Drops an index (label or label-property type) in the database"""
        query = f"DROP INDEX ON {index.to_cypher()};"
        self.execute(query)

    def get_indexes(self) -> List[MemgraphIndex]:
        """Returns a list of all database indexes (label and label-property types)"""
        indexes = []
        for result in self.execute_and_fetch("SHOW INDEX INFO;"):
            indexes.append(
                MemgraphIndex(
                    result[MemgraphConstants.LABEL],
                    result[MemgraphConstants.PROPERTY],
                )
            )
        return indexes

    def ensure_indexes(self, indexes: List[MemgraphIndex]) -> None:
        """Ensures that database indexes match input indexes"""
        old_indexes = set(self.get_indexes())
        new_indexes = set(indexes)
        for obsolete_index in old_indexes.difference(new_indexes):
            self.drop_index(obsolete_index)
        for missing_index in new_indexes.difference(old_indexes):
            self.create_index(missing_index)

    def drop_indexes(self) -> None:
        """Drops all indexes in the database"""
        self.ensure_indexes(indexes=[])

    def create_constraint(self, index: MemgraphConstraint) -> None:
        """Creates a constraint (label or label-property type) in the database"""
        query = f"CREATE CONSTRAINT ON {index.to_cypher()};"
        self.execute(query)

    def drop_constraint(self, index: MemgraphConstraint) -> None:
        """Drops a constraint (label or label-property type) in the database"""
        query = f"DROP CONSTRAINT ON {index.to_cypher()};"
        self.execute(query)

    def get_constraints(
        self,
    ) -> List[Union[MemgraphConstraintExists, MemgraphConstraintUnique]]:
        """Returns a list of all database constraints (label and label-property types)"""
        constraints: List[Union[MemgraphConstraintExists, MemgraphConstraintUnique]] = []
        for result in self.execute_and_fetch("SHOW CONSTRAINT INFO;"):
            if result[MemgraphConstants.CONSTRAINT_TYPE] == MemgraphConstants.UNIQUE:
                constraints.append(
                    MemgraphConstraintUnique(
                        result[MemgraphConstants.LABEL],
                        tuple(result[MemgraphConstants.PROPERTIES]),
                    )
                )
            elif result[MemgraphConstants.CONSTRAINT_TYPE] == MemgraphConstants.EXISTS:
                constraints.append(
                    MemgraphConstraintExists(
                        result[MemgraphConstants.LABEL],
                        result[MemgraphConstants.PROPERTIES],
                    )
                )
        return constraints

    def get_exists_constraints(
        self,
    ) -> List[MemgraphConstraintExists]:
        return [x for x in self.get_constraints() if isinstance(x, MemgraphConstraintExists)]

    def get_unique_constraints(
        self,
    ) -> List[MemgraphConstraintUnique]:
        return [x for x in self.get_constraints() if isinstance(x, MemgraphConstraintUnique)]

    def ensure_constraints(
        self,
        constraints: List[Union[MemgraphConstraintExists, MemgraphConstraintUnique]],
    ) -> None:
        """Ensures that database constraints match input constraints"""
        old_constraints = set(self.get_constraints())
        new_constraints = set(constraints)
        for obsolete_constraints in old_constraints.difference(new_constraints):
            self.drop_constraint(obsolete_constraints)
        for missing_constraint in new_constraints.difference(old_constraints):
            self.create_constraint(missing_constraint)

    def create_stream(self, stream: MemgraphStream) -> None:
        """Create a stream"""
        query = stream.to_cypher()
        self.execute(query)

    def start_stream(self, stream: MemgraphStream) -> None:
        """Start a stream"""
        query = f"START STREAM {stream.name};"
        self.execute(query)

    def get_streams(self) -> List[str]:
        """Returns a list of all streams"""
        streams = []
        for result in self.execute_and_fetch("SHOW STREAMS;"):
            streams.append(result)
        return streams

    def drop_stream(self, stream: MemgraphStream) -> None:
        """Drop a stream"""
        query = f"DROP STREAM {stream.name};"
        self.execute(query)

    def drop_database(self):
        """Drops database by removing all nodes and edges"""
        self.execute("MATCH (n) DETACH DELETE n;")

    def create_trigger(self, trigger: MemgraphTrigger) -> None:
        """Creates a trigger"""
        query = trigger.to_cypher()
        self.execute(query)

    def get_triggers(self) -> List[str]:
        """Returns a list of all database triggers"""
        triggers_list = list(self.execute_and_fetch("SHOW TRIGGERS;"))
        memgraph_triggers_list = []
        for trigger in triggers_list:
            event_type = trigger["event type"]
            event_object = None

            if event_type == "ANY":
                event_type = None
            elif len(event_type.split()) > 1:
                [event_object, event_type] = [part for part in event_type.split()]

            memgraph_triggers_list.append(
                MemgraphTrigger(
                    name=trigger["trigger name"],
                    event_type=event_type,
                    event_object=event_object,
                    execution_phase=trigger["phase"].split()[0],
                    statement=trigger["statement"],
                )
            )
        return memgraph_triggers_list

    def drop_trigger(self, trigger: MemgraphTrigger) -> None:
        """Drop a trigger"""
        query = f"DROP TRIGGER {trigger.name};"
        self.execute(query)

    def drop_triggers(self) -> None:
        """Drops all triggers in the database"""
        for trigger in self.get_triggers():
            self.drop_trigger(trigger)

    def _get_cached_connection(self) -> Connection:
        """Returns cached connection if it exists, creates it otherwise"""
        if self._cached_connection is None or not self._cached_connection.is_active():
            self._cached_connection = self.new_connection()

        return self._cached_connection

    def new_connection(self) -> Connection:
        """Creates new Memgraph connection"""
        args = dict(
            host=self._host,
            port=self._port,
            username=self._username,
            password=self._password,
            encrypted=self._encrypted,
            client_name=self._client_name,
        )
        return Connection.create(**args)

    def init_disk_storage(self, on_disk_db: OnDiskPropertyDatabase) -> None:
        """Adds and OnDiskPropertyDatabase to Memgraph so that any property
        that has a Field(on_disk=True) can be stored to and loaded from
        an OnDiskPropertyDatabase.
        """
        self.on_disk_db = on_disk_db

    def remove_on_disk_storage(self) -> None:
        """Removes the OnDiskPropertyDatabase from Memgraph"""
        self.on_disk_db = None

    def _get_nodes_with_unique_fields(self, node: Node) -> Optional[Node]:
        """Get's all nodes from Memgraph that have any of the unique fields
        set to the values in the `node` object.
        """
        return self.execute_and_fetch(
            f"MATCH (node: {node._label})"
            + f" WHERE {node._get_cypher_unique_fields_or_block('node')}"
            + " RETURN node;"
        )

    def get_variable_assume_one(self, query_result: Iterator[Dict[str, Any]], variable_name: str) -> Any:
        """Returns a single result from the query_result (usually gotten from
        the execute_and_fetch function).
        If there is more than one result, raises a GQLAlchemyError.
        """
        result = next(query_result, None)
        next_result = next(query_result, None)
        if result is None:
            raise GQLAlchemyError("No result found. Result list is empty.")
        elif next_result is not None:
            raise GQLAlchemyError(
                f"One result expected, but more than one result found. First result: {result}, second result: {next_result}"
            )
        elif variable_name not in result:
            raise GQLAlchemyError(f"Variable name {variable_name} not present in result.")

        return result[variable_name]

    def create_node(self, node: Node) -> Optional[Node]:
        """Creates a node in Memgraph from the `node` object."""
        results = self.execute_and_fetch(
            f"CREATE (node:{node._label}) {node._get_cypher_set_properties('node')} RETURN node;"
        )
        return self.get_variable_assume_one(results, "node")

    def save_node(self, node: Node) -> Node:
        """Saves node to Memgraph.
        If the node._id is not None it fetches the node with the same id from
        Memgraph and updates it's fields.
        If the node has unique fields it fetches the nodes with the same unique
        fields from Memgraph and updates it's fields.
        Otherwise it creates a new node with the same properties.
        Null properties are ignored.
        """
        result = None
        if node._id is not None:
            result = self.save_node_with_id(node)
        elif node.has_unique_fields():
            matching_nodes = list(self._get_nodes_with_unique_fields(node))
            if len(matching_nodes) > 1:
                raise GQLAlchemyUniquenessConstraintError(
                    f"Uniqueness constraints match multiple nodes: {matching_nodes}"
                )
            elif len(matching_nodes) == 1:
                node._id = matching_nodes[0]["node"]._id
                result = self.save_node_with_id(node)
            else:
                result = self.create_node(node)
        else:
            result = self.create_node(node)

        result = self._save_node_properties_on_disk(node, result)
        return result

    def save_nodes(self, nodes: List[Node]) -> None:
        """Saves a list of nodes to Memgraph."""
        for i in range(len(nodes)):
            nodes[i]._id = self.save_node(nodes[i])._id

    def _save_node_properties_on_disk(self, node: Node, result: Node) -> Node:
        """Saves all on_disk properties to the on disk database attached to
        Memgraph.
        """
        for field in node.__fields__:
            value = getattr(node, field, None)
            if value is not None and "on_disk" in node.__fields__[field].field_info.extra:
                if self.on_disk_db is None:
                    raise GQLAlchemyOnDiskPropertyDatabaseNotDefinedError()
                self.on_disk_db.save_node_property(result._id, field, value)
                setattr(result, field, value)

        return result

    def save_node_with_id(self, node: Node) -> Optional[Node]:
        """Saves a node in Memgraph using the internal Memgraph id."""
        results = self.execute_and_fetch(
            f"MATCH (node: {node._label})"
            + f" WHERE id(node) = {node._id}"
            + f" {node._get_cypher_set_properties('node')}"
            + " RETURN node;"
        )

        return self.get_variable_assume_one(results, "node")

    def load_node(self, node: Node) -> Optional[Node]:
        """Loads a node from Memgraph.
        If the node._id is not None it fetches the node from Memgraph with that
        internal id.
        If the node has unique fields it fetches the node from Memgraph with
        those unique fields set.
        Otherwise it tries to find any node in Memgraph that has all properties
        set to exactly the same values.
        If no node is found or no properties are set it raises a GQLAlchemyError.
        """
        if node._id is not None:
            result = self.load_node_with_id(node)
        elif node.has_unique_fields():
            matching_node = self.get_variable_assume_one(
                query_result=self._get_nodes_with_unique_fields(node), variable_name="node"
            )
            result = matching_node
        else:
            result = self.load_node_with_all_properties(node)

        result = self._load_node_properties_on_disk(result)
        return result

    def _load_node_properties_on_disk(self, result: Node) -> Node:
        """Loads all on_disk properties from the on disk database."""
        for field in result.__fields__:
            value = getattr(result, field, None)
            if "on_disk" in result.__fields__[field].field_info.extra:
                if self.on_disk_db is None:
                    raise GQLAlchemyOnDiskPropertyDatabaseNotDefinedError()
                try:
                    new_value = self.on_disk_db.load_node_property(result._id, field)
                except sqlite3.OperationalError:
                    new_value = value
                setattr(result, field, new_value)

        return result

    def load_node_with_all_properties(self, node: Node) -> Optional[Node]:
        """Loads a node from Memgraph with all equal property values."""
        results = self.execute_and_fetch(
            f"MATCH (node: {node._label}) WHERE {node._get_cypher_fields_and_block('node')} RETURN node;"
        )
        return self.get_variable_assume_one(results, "node")

    def load_node_with_id(self, node: Node) -> Optional[Node]:
        """Loads a node with the same internal Memgraph id."""
        results = self.execute_and_fetch(f"MATCH (node: {node._label}) WHERE id(node) = {node._id} RETURN node;")

        return self.get_variable_assume_one(results, "node")

    def load_relationship(self, relationship: Relationship) -> Optional[Relationship]:
        """Returns a relationship loaded from Memgraph.
        If the relationship._id is not None it fetches the relationship from
        Memgraph that has the same internal id.
        Otherwise it returns the relationship whose relationship._start_node_id
        and relationship._end_node_id and all relationship properties that
        are not None match the relationship in Memgraph.
        If there is no relationship like that in Memgraph, or if there are
        multiple relationships like that in Memgraph, throws GQLAlchemyError.
        """
        if relationship._id is not None:
            result = self.load_relationship_with_id(relationship)
        elif relationship._start_node_id is not None and relationship._end_node_id is not None:
            result = self.load_relationship_with_start_node_id_and_end_node_id(relationship)
        else:
            raise GQLAlchemyError("Can't load a relationship without a start_node_id and end_node_id.")
        result = self._load_relationship_properties_on_disk(result)
        return result

    def _load_relationship_properties_on_disk(self, result: Relationship) -> Relationship:
        """Returns the relationship with all on_disk properties loaded from
        the OnDiskPropertyDatabase.
        If there is no OnDiskPropertyDatabase set with
        Memgraph().init_disk_storage() throws a
        GQLAlchemyOnDiskPropertyDatabaseNotDefinedError.
        """
        for field in result.__fields__:
            value = getattr(result, field, None)
            if "on_disk" in result.__fields__[field].field_info.extra:
                if self.on_disk_db is None:
                    raise GQLAlchemyOnDiskPropertyDatabaseNotDefinedError()
                try:
                    new_value = self.on_disk_db.load_relationship_property(result._id, field)
                except sqlite3.OperationalError:
                    new_value = value
                setattr(result, field, new_value)

        return result

    def load_relationship_with_id(self, relationship: Relationship) -> Optional[Relationship]:
        """Loads a relationship from Memgraph using the internal id."""
        results = self.execute_and_fetch(
            f"MATCH (start_node)-[relationship: {relationship._type}]->(end_node)"
            + f" WHERE id(start_node) = {relationship._start_node_id}"
            + f" AND id(end_node) = {relationship._end_node_id}"
            + f" AND id(relationship) = {relationship._id}"
            + " RETURN relationship;"
        )
        return self.get_variable_assume_one(results, "relationship")

    def load_relationship_with_start_node_id_and_end_node_id(
        self, relationship: Relationship
    ) -> Optional[Relationship]:
        """Loads a relationship from Memgraph using start node and end node id
        for which all properties of the relationship that are not None match.
        """
        and_block = relationship._get_cypher_fields_and_block("relationship")
        if and_block.strip():
            and_block = " AND " + and_block
        results = self.execute_and_fetch(
            f"MATCH (start_node)-[relationship:{relationship._type}]->(end_node)"
            + f" WHERE id(start_node) = {relationship._start_node_id}"
            + f" AND id(end_node) = {relationship._end_node_id}"
            + and_block
            + " RETURN relationship;"
        )
        return self.get_variable_assume_one(results, "relationship")

    def save_relationship(self, relationship: Relationship) -> Optional[Relationship]:
        """Saves a relationship to Memgraph.
        If relationship._id is not None it finds the relationship in Memgraph
        and updates it's properties with the values in `relationship`.
        If relationship._id is None, it creates a new relationship.
        If you want to set a relationship._id instead of creating a new
        relationship, use `load_relationship` first.
        """
        if relationship._id is not None:
            result = self.save_relationship_with_id(relationship)
        elif relationship._start_node_id is not None and relationship._end_node_id is not None:
            result = self.create_relationship(relationship)
        else:
            raise GQLAlchemyError("Can't create a relationship without start_node_id and end_node_id.")

        result = self._save_relationship_properties_on_disk(relationship, result)
        return result

    def save_relationships(self, relationships: List[Relationship]) -> None:
        """Saves a list of relationships to Memgraph."""
        for i in range(len(relationships)):
            relationships[i]._id = self.save_relationship(relationships[i])._id

    def _save_relationship_properties_on_disk(self, relationship: Relationship, result: Relationship) -> Relationship:
        """Saves on_disk relationship propeties on the OnDiskPropertyDatabase
        added with Memgraph().init_disk_storage(db). If OnDiskPropertyDatabase
        is not defined raises GQLAlchemyOnDiskPropertyDatabaseNotDefinedError.
        """
        for field in relationship.__fields__:
            value = getattr(relationship, field, None)
            if value is not None and "on_disk" in relationship.__fields__[field].field_info.extra:
                if self.on_disk_db is None:
                    raise GQLAlchemyOnDiskPropertyDatabaseNotDefinedError()
                self.on_disk_db.save_relationship_property(result._id, field, value)
                setattr(result, field, value)

        return result

    def save_relationship_with_id(self, relationship: Relationship) -> Optional[Relationship]:
        """Saves a relationship in Memgraph using the relationship._id."""
        results = self.execute_and_fetch(
            f"MATCH (start_node)-[relationship: {relationship._type}]->(end_node)"
            + f" WHERE id(start_node) = {relationship._start_node_id}"
            + f" AND id(end_node) = {relationship._end_node_id}"
            + f" AND id(relationship) = {relationship._id}"
            + relationship._get_cypher_set_properties("relationship")
            + " RETURN node;"
        )

        return self.get_variable_assume_one(results, "relationship")

    def create_relationship(self, relationship: Relationship) -> Optional[Relationship]:
        """Creates a new relationship in Memgraph."""
        results = self.execute_and_fetch(
            "MATCH (start_node), (end_node)"
            + f" WHERE id(start_node) = {relationship._start_node_id}"
            + f" AND id(end_node) = {relationship._end_node_id}"
            + f" CREATE (start_node)-[relationship:{relationship._type}]->(end_node)"
            + relationship._get_cypher_set_properties("relationship")
            + "RETURN relationship"
        )

        return self.get_variable_assume_one(results, "relationship")


class IntegratedAlgorithm(ABC):
    """Abstract class modeling in-Memgraph graph algorithms.

    These algorithms are integrated into Memgraph codebase and are called
    within a relationship part of a query. For instance:
    MATCH p = (:City {name: "Paris"})
          -[:Road * bfs (r, n | r.length <= 200 AND n.name != "Metz")]->
          (:City {name: "Berlin"})
    """

<<<<<<< HEAD
    def __init__(self) -> None:
        super().__init__()

=======
>>>>>>> 85bd7f6b
    def __str__(self) -> str:
        """Instance of IntegratedAlgorithm extended object is used as a string.

        Raises:
            NotImplementedError: Inheriting class did not define its string
            representation
        """
        raise NotImplementedError("Algorithm should define its str representation")

    @staticmethod
    def to_cypher_lambda(expression: str) -> str:
        """Method for creating a general lambda expression.

        Variables e and v stand for relationship and node. The expression is
        used e.g. for a filter lambda, to use only relationships of length less
        than 200:
            expression="r.length < 200"
        with the filter lambda being:
            (r, n | r.length < 200)

        Args:
            expression: lambda conditions or statements
        """
<<<<<<< HEAD
        if expression is None:
            return ""
        else:
            return f"(r, n | {expression})"


class WeightedShortestPath(IntegratedAlgorithm):
    """Build a Djikstra shortest path call for a Cypher query

    The weighted shortest path algorithm can be called in Memgraph with Cypher
    queries such as:
    " MATCH (a {id: 723})-[r *WSHORTEST 10 (r, n | r.weight) weight_sum
            (r, n | r.x > 12 AND r.y < 3)]-(b {id: 882}) RETURN * "
    It is called inside the relationship clause, "*WSHORTEST" naming the
    algorithm, "10" specifying search depth bounds, and "(r, n | <expression>)"
    is a filter lambda, used to filter which relationships and nodes to use.
    """

    def __init__(
        self,
        upper_bound: int = None,
        condition: str = None,
        total_weight_var: str = "total_weight",
        weight_property: str = "r.weight",
    ) -> None:
        super().__init__()
        if "." not in weight_property:
            self.weight_property = "r." + weight_property
        else:
            self.weight_property = weight_property
        self.total_weight_var = total_weight_var
        self.condition = condition
        self.upper_bound = upper_bound

    def __str__(self) -> str:
        algo_str = " *WSHORTEST"
        if self.upper_bound is not None:
            algo_str += f" {self.upper_bound}"

        algo_str += f" {super().to_cypher_lambda(self.weight_property)} {self.total_weight_var}"

        filter_lambda = super().to_cypher_lambda(self.condition)
        if filter_lambda != "":
            algo_str += f" {filter_lambda}"

        return algo_str
=======
        return "" if expression is None else f"(r, n | {expression})"
>>>>>>> 85bd7f6b
<|MERGE_RESOLUTION|>--- conflicted
+++ resolved
@@ -556,12 +556,6 @@
           (:City {name: "Berlin"})
     """
 
-<<<<<<< HEAD
-    def __init__(self) -> None:
-        super().__init__()
-
-=======
->>>>>>> 85bd7f6b
     def __str__(self) -> str:
         """Instance of IntegratedAlgorithm extended object is used as a string.
 
@@ -585,11 +579,7 @@
         Args:
             expression: lambda conditions or statements
         """
-<<<<<<< HEAD
-        if expression is None:
-            return ""
-        else:
-            return f"(r, n | {expression})"
+        return "" if expression is None else f"(r, n | {expression})"
 
 
 class WeightedShortestPath(IntegratedAlgorithm):
@@ -631,7 +621,4 @@
         if filter_lambda != "":
             algo_str += f" {filter_lambda}"
 
-        return algo_str
-=======
-        return "" if expression is None else f"(r, n | {expression})"
->>>>>>> 85bd7f6b
+        return algo_str