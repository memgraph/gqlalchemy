# Copyright (c) 2016-2022 Memgraph Ltd. [https://memgraph.com]
#
# Licensed under the Apache License, Version 2.0 (the "License");
# you may not use this file except in compliance with the License.
# You may obtain a copy of the License at
#
#     http://www.apache.org/licenses/LICENSE-2.0
#
# Unless required by applicable law or agreed to in writing, software
# distributed under the License is distributed on an "AS IS" BASIS,
# WITHOUT WARRANTIES OR CONDITIONS OF ANY KIND, either express or implied.
# See the License for the specific language governing permissions and
# limitations under the License.

from abc import ABC
import os
import sqlite3
from typing import Any, Dict, Iterator, List, Optional, Union

from .connection import Connection
from .disk_storage import OnDiskPropertyDatabase
from .models import (
    MemgraphConstraint,
    MemgraphConstraintExists,
    MemgraphConstraintUnique,
    MemgraphIndex,
    MemgraphStream,
    MemgraphTrigger,
    Node,
    Relationship,
)

from .exceptions import (
    GQLAlchemyError,
    GQLAlchemyUniquenessConstraintError,
    GQLAlchemyOnDiskPropertyDatabaseNotDefinedError,
)

__all__ = ("Memgraph",)

MG_HOST = os.getenv("MG_HOST", "127.0.0.1")
MG_PORT = int(os.getenv("MG_PORT", "7687"))
MG_USERNAME = os.getenv("MG_USERNAME", "")
MG_PASSWORD = os.getenv("MG_PASSWORD", "")
MG_ENCRYPTED = os.getenv("MG_ENCRYPT", "false").lower() == "true"
MG_CLIENT_NAME = os.getenv("MG_CLIENT_NAME", "GQLAlchemy")


class MemgraphConstants:
    CONSTRAINT_TYPE = "constraint type"
    EXISTS = "exists"
    LABEL = "label"
    PROPERTY = "property"
    PROPERTIES = "properties"
    UNIQUE = "unique"


class Memgraph:
    def __init__(
        self,
        host: str = MG_HOST,
        port: int = MG_PORT,
        username: str = MG_USERNAME,
        password: str = MG_PASSWORD,
        encrypted: bool = MG_ENCRYPTED,
        client_name: str = MG_CLIENT_NAME,
    ):
        self._host = host
        self._port = port
        self._username = username
        self._password = password
        self._encrypted = encrypted
        self._client_name = client_name
        self._cached_connection: Optional[Connection] = None
        self._on_disk_db = None

    def execute_and_fetch(self, query: str, connection: Connection = None) -> Iterator[Dict[str, Any]]:
        """Executes Cypher query and returns iterator of results."""
        connection = connection or self._get_cached_connection()
        return connection.execute_and_fetch(query)

    def execute(self, query: str, connection: Connection = None) -> None:
        """Executes Cypher query without returning any results."""
        connection = connection or self._get_cached_connection()
        connection.execute(query)

    def create_index(self, index: MemgraphIndex) -> None:
        """Creates an index (label or label-property type) in the database"""
        query = f"CREATE INDEX ON {index.to_cypher()};"
        self.execute(query)

    def drop_index(self, index: MemgraphIndex) -> None:
        """Drops an index (label or label-property type) in the database"""
        query = f"DROP INDEX ON {index.to_cypher()};"
        self.execute(query)

    def get_indexes(self) -> List[MemgraphIndex]:
        """Returns a list of all database indexes (label and label-property types)"""
        indexes = []
        for result in self.execute_and_fetch("SHOW INDEX INFO;"):
            indexes.append(
                MemgraphIndex(
                    result[MemgraphConstants.LABEL],
                    result[MemgraphConstants.PROPERTY],
                )
            )
        return indexes

    def ensure_indexes(self, indexes: List[MemgraphIndex]) -> None:
        """Ensures that database indexes match input indexes"""
        old_indexes = set(self.get_indexes())
        new_indexes = set(indexes)
        for obsolete_index in old_indexes.difference(new_indexes):
            self.drop_index(obsolete_index)
        for missing_index in new_indexes.difference(old_indexes):
            self.create_index(missing_index)

    def drop_indexes(self) -> None:
        """Drops all indexes in the database"""
        self.ensure_indexes(indexes=[])

    def create_constraint(self, index: MemgraphConstraint) -> None:
        """Creates a constraint (label or label-property type) in the database"""
        query = f"CREATE CONSTRAINT ON {index.to_cypher()};"
        self.execute(query)

    def drop_constraint(self, index: MemgraphConstraint) -> None:
        """Drops a constraint (label or label-property type) in the database"""
        query = f"DROP CONSTRAINT ON {index.to_cypher()};"
        self.execute(query)

    def get_constraints(
        self,
    ) -> List[Union[MemgraphConstraintExists, MemgraphConstraintUnique]]:
        """Returns a list of all database constraints (label and label-property types)"""
        constraints: List[Union[MemgraphConstraintExists, MemgraphConstraintUnique]] = []
        for result in self.execute_and_fetch("SHOW CONSTRAINT INFO;"):
            if result[MemgraphConstants.CONSTRAINT_TYPE] == MemgraphConstants.UNIQUE:
                constraints.append(
                    MemgraphConstraintUnique(
                        result[MemgraphConstants.LABEL],
                        tuple(result[MemgraphConstants.PROPERTIES]),
                    )
                )
            elif result[MemgraphConstants.CONSTRAINT_TYPE] == MemgraphConstants.EXISTS:
                constraints.append(
                    MemgraphConstraintExists(
                        result[MemgraphConstants.LABEL],
                        result[MemgraphConstants.PROPERTIES],
                    )
                )
        return constraints

    def get_exists_constraints(
        self,
    ) -> List[MemgraphConstraintExists]:
        return [x for x in self.get_constraints() if isinstance(x, MemgraphConstraintExists)]

    def get_unique_constraints(
        self,
    ) -> List[MemgraphConstraintUnique]:
        return [x for x in self.get_constraints() if isinstance(x, MemgraphConstraintUnique)]

    def ensure_constraints(
        self,
        constraints: List[Union[MemgraphConstraintExists, MemgraphConstraintUnique]],
    ) -> None:
        """Ensures that database constraints match input constraints"""
        old_constraints = set(self.get_constraints())
        new_constraints = set(constraints)
        for obsolete_constraints in old_constraints.difference(new_constraints):
            self.drop_constraint(obsolete_constraints)
        for missing_constraint in new_constraints.difference(old_constraints):
            self.create_constraint(missing_constraint)

    def create_stream(self, stream: MemgraphStream) -> None:
        """Create a stream"""
        query = stream.to_cypher()
        self.execute(query)

    def start_stream(self, stream: MemgraphStream) -> None:
        """Start a stream"""
        query = f"START STREAM {stream.name};"
        self.execute(query)

    def get_streams(self) -> List[str]:
        """Returns a list of all streams"""
        streams = []
        for result in self.execute_and_fetch("SHOW STREAMS;"):
            streams.append(result)
        return streams

    def drop_stream(self, stream: MemgraphStream) -> None:
        """Drop a stream"""
        query = f"DROP STREAM {stream.name};"
        self.execute(query)

    def drop_database(self):
        """Drops database by removing all nodes and edges"""
        self.execute("MATCH (n) DETACH DELETE n;")

    def create_trigger(self, trigger: MemgraphTrigger) -> None:
        """Creates a trigger"""
        query = trigger.to_cypher()
        self.execute(query)

    def get_triggers(self) -> List[str]:
        """Returns a list of all database triggers"""
        triggers_list = list(self.execute_and_fetch("SHOW TRIGGERS;"))
        memgraph_triggers_list = []
        for trigger in triggers_list:
            event_type = trigger["event type"]
            event_object = None

            if event_type == "ANY":
                event_type = None
            elif len(event_type.split()) > 1:
                [event_object, event_type] = [part for part in event_type.split()]

            memgraph_triggers_list.append(
                MemgraphTrigger(
                    name=trigger["trigger name"],
                    event_type=event_type,
                    event_object=event_object,
                    execution_phase=trigger["phase"].split()[0],
                    statement=trigger["statement"],
                )
            )
        return memgraph_triggers_list

    def drop_trigger(self, trigger: MemgraphTrigger) -> None:
        """Drop a trigger"""
        query = f"DROP TRIGGER {trigger.name};"
        self.execute(query)

    def drop_triggers(self) -> None:
        """Drops all triggers in the database"""
        for trigger in self.get_triggers():
            self.drop_trigger(trigger)

    def _get_cached_connection(self) -> Connection:
        """Returns cached connection if it exists, creates it otherwise"""
        if self._cached_connection is None or not self._cached_connection.is_active():
            self._cached_connection = self.new_connection()

        return self._cached_connection

    def new_connection(self) -> Connection:
        """Creates new Memgraph connection"""
        args = dict(
            host=self._host,
            port=self._port,
            username=self._username,
            password=self._password,
            encrypted=self._encrypted,
            client_name=self._client_name,
        )
        return Connection.create(**args)

    def init_disk_storage(self, on_disk_db: OnDiskPropertyDatabase) -> None:
        """Adds and OnDiskPropertyDatabase to Memgraph so that any property
        that has a Field(on_disk=True) can be stored to and loaded from
        an OnDiskPropertyDatabase.
        """
        self.on_disk_db = on_disk_db

    def remove_on_disk_storage(self) -> None:
        """Removes the OnDiskPropertyDatabase from Memgraph"""
        self.on_disk_db = None

    def _get_nodes_with_unique_fields(self, node: Node) -> Optional[Node]:
        """Get's all nodes from Memgraph that have any of the unique fields
        set to the values in the `node` object.
        """
        return self.execute_and_fetch(
            f"MATCH (node: {node._label})"
            + f" WHERE {node._get_cypher_unique_fields_or_block('node')}"
            + " RETURN node;"
        )

    def get_variable_assume_one(self, query_result: Iterator[Dict[str, Any]], variable_name: str) -> Any:
        """Returns a single result from the query_result (usually gotten from
        the execute_and_fetch function).
        If there is more than one result, raises a GQLAlchemyError.
        """
        result = next(query_result, None)
        next_result = next(query_result, None)
        if result is None:
            raise GQLAlchemyError("No result found. Result list is empty.")
        elif next_result is not None:
            raise GQLAlchemyError(
                f"One result expected, but more than one result found. First result: {result}, second result: {next_result}"
            )
        elif variable_name not in result:
            raise GQLAlchemyError(f"Variable name {variable_name} not present in result.")

        return result[variable_name]

    def create_node(self, node: Node) -> Optional[Node]:
        """Creates a node in Memgraph from the `node` object."""
        results = self.execute_and_fetch(
            f"CREATE (node:{node._label}) {node._get_cypher_set_properties('node')} RETURN node;"
        )
        return self.get_variable_assume_one(results, "node")

    def save_node(self, node: Node) -> Node:
        """Saves node to Memgraph.
        If the node._id is not None it fetches the node with the same id from
        Memgraph and updates it's fields.
        If the node has unique fields it fetches the nodes with the same unique
        fields from Memgraph and updates it's fields.
        Otherwise it creates a new node with the same properties.
        Null properties are ignored.
        """
        result = None
        if node._id is not None:
            result = self.save_node_with_id(node)
        elif node.has_unique_fields():
            matching_nodes = list(self._get_nodes_with_unique_fields(node))
            if len(matching_nodes) > 1:
                raise GQLAlchemyUniquenessConstraintError(
                    f"Uniqueness constraints match multiple nodes: {matching_nodes}"
                )
            elif len(matching_nodes) == 1:
                node._id = matching_nodes[0]["node"]._id
                result = self.save_node_with_id(node)
            else:
                result = self.create_node(node)
        else:
            result = self.create_node(node)

        result = self._save_node_properties_on_disk(node, result)
        return result

    def save_nodes(self, nodes: List[Node]) -> None:
        """Saves a list of nodes to Memgraph."""
        for i in range(len(nodes)):
            nodes[i]._id = self.save_node(nodes[i])._id

    def _save_node_properties_on_disk(self, node: Node, result: Node) -> Node:
        """Saves all on_disk properties to the on disk database attached to
        Memgraph.
        """
        for field in node.__fields__:
            value = getattr(node, field, None)
            if value is not None and "on_disk" in node.__fields__[field].field_info.extra:
                if self.on_disk_db is None:
                    raise GQLAlchemyOnDiskPropertyDatabaseNotDefinedError()
                self.on_disk_db.save_node_property(result._id, field, value)
                setattr(result, field, value)

        return result

    def save_node_with_id(self, node: Node) -> Optional[Node]:
        """Saves a node in Memgraph using the internal Memgraph id."""
        results = self.execute_and_fetch(
            f"MATCH (node: {node._label})"
            + f" WHERE id(node) = {node._id}"
            + f" {node._get_cypher_set_properties('node')}"
            + " RETURN node;"
        )

        return self.get_variable_assume_one(results, "node")

    def load_node(self, node: Node) -> Optional[Node]:
        """Loads a node from Memgraph.
        If the node._id is not None it fetches the node from Memgraph with that
        internal id.
        If the node has unique fields it fetches the node from Memgraph with
        those unique fields set.
        Otherwise it tries to find any node in Memgraph that has all properties
        set to exactly the same values.
        If no node is found or no properties are set it raises a GQLAlchemyError.
        """
        if node._id is not None:
            result = self.load_node_with_id(node)
        elif node.has_unique_fields():
            matching_node = self.get_variable_assume_one(
                query_result=self._get_nodes_with_unique_fields(node), variable_name="node"
            )
            result = matching_node
        else:
            result = self.load_node_with_all_properties(node)

        result = self._load_node_properties_on_disk(result)
        return result

    def _load_node_properties_on_disk(self, result: Node) -> Node:
        """Loads all on_disk properties from the on disk database."""
        for field in result.__fields__:
            value = getattr(result, field, None)
            if "on_disk" in result.__fields__[field].field_info.extra:
                if self.on_disk_db is None:
                    raise GQLAlchemyOnDiskPropertyDatabaseNotDefinedError()
                try:
                    new_value = self.on_disk_db.load_node_property(result._id, field)
                except sqlite3.OperationalError:
                    new_value = value
                setattr(result, field, new_value)

        return result

    def load_node_with_all_properties(self, node: Node) -> Optional[Node]:
        """Loads a node from Memgraph with all equal property values."""
        results = self.execute_and_fetch(
            f"MATCH (node: {node._label}) WHERE {node._get_cypher_fields_and_block('node')} RETURN node;"
        )
        return self.get_variable_assume_one(results, "node")

    def load_node_with_id(self, node: Node) -> Optional[Node]:
        """Loads a node with the same internal Memgraph id."""
        results = self.execute_and_fetch(f"MATCH (node: {node._label}) WHERE id(node) = {node._id} RETURN node;")

        return self.get_variable_assume_one(results, "node")

    def load_relationship(self, relationship: Relationship) -> Optional[Relationship]:
        """Returns a relationship loaded from Memgraph.
        If the relationship._id is not None it fetches the relationship from
        Memgraph that has the same internal id.
        Otherwise it returns the relationship whose relationship._start_node_id
        and relationship._end_node_id and all relationship properties that
        are not None match the relationship in Memgraph.
        If there is no relationship like that in Memgraph, or if there are
        multiple relationships like that in Memgraph, throws GQLAlchemyError.
        """
        if relationship._id is not None:
            result = self.load_relationship_with_id(relationship)
        elif relationship._start_node_id is not None and relationship._end_node_id is not None:
            result = self.load_relationship_with_start_node_id_and_end_node_id(relationship)
        else:
            raise GQLAlchemyError("Can't load a relationship without a start_node_id and end_node_id.")
        result = self._load_relationship_properties_on_disk(result)
        return result

    def _load_relationship_properties_on_disk(self, result: Relationship) -> Relationship:
        """Returns the relationship with all on_disk properties loaded from
        the OnDiskPropertyDatabase.
        If there is no OnDiskPropertyDatabase set with
        Memgraph().init_disk_storage() throws a
        GQLAlchemyOnDiskPropertyDatabaseNotDefinedError.
        """
        for field in result.__fields__:
            value = getattr(result, field, None)
            if "on_disk" in result.__fields__[field].field_info.extra:
                if self.on_disk_db is None:
                    raise GQLAlchemyOnDiskPropertyDatabaseNotDefinedError()
                try:
                    new_value = self.on_disk_db.load_relationship_property(result._id, field)
                except sqlite3.OperationalError:
                    new_value = value
                setattr(result, field, new_value)

        return result

    def load_relationship_with_id(self, relationship: Relationship) -> Optional[Relationship]:
        """Loads a relationship from Memgraph using the internal id."""
        results = self.execute_and_fetch(
            f"MATCH (start_node)-[relationship: {relationship._type}]->(end_node)"
            + f" WHERE id(start_node) = {relationship._start_node_id}"
            + f" AND id(end_node) = {relationship._end_node_id}"
            + f" AND id(relationship) = {relationship._id}"
            + " RETURN relationship;"
        )
        return self.get_variable_assume_one(results, "relationship")

    def load_relationship_with_start_node_id_and_end_node_id(
        self, relationship: Relationship
    ) -> Optional[Relationship]:
        """Loads a relationship from Memgraph using start node and end node id
        for which all properties of the relationship that are not None match.
        """
        and_block = relationship._get_cypher_fields_and_block("relationship")
        if and_block.strip():
            and_block = " AND " + and_block
        results = self.execute_and_fetch(
            f"MATCH (start_node)-[relationship:{relationship._type}]->(end_node)"
            + f" WHERE id(start_node) = {relationship._start_node_id}"
            + f" AND id(end_node) = {relationship._end_node_id}"
            + and_block
            + " RETURN relationship;"
        )
        return self.get_variable_assume_one(results, "relationship")

    def save_relationship(self, relationship: Relationship) -> Optional[Relationship]:
        """Saves a relationship to Memgraph.
        If relationship._id is not None it finds the relationship in Memgraph
        and updates it's properties with the values in `relationship`.
        If relationship._id is None, it creates a new relationship.
        If you want to set a relationship._id instead of creating a new
        relationship, use `load_relationship` first.
        """
        if relationship._id is not None:
            result = self.save_relationship_with_id(relationship)
        elif relationship._start_node_id is not None and relationship._end_node_id is not None:
            result = self.create_relationship(relationship)
        else:
            raise GQLAlchemyError("Can't create a relationship without start_node_id and end_node_id.")

        result = self._save_relationship_properties_on_disk(relationship, result)
        return result

    def save_relationships(self, relationships: List[Relationship]) -> None:
        """Saves a list of relationships to Memgraph."""
        for i in range(len(relationships)):
            relationships[i]._id = self.save_relationship(relationships[i])._id

    def _save_relationship_properties_on_disk(self, relationship: Relationship, result: Relationship) -> Relationship:
        """Saves on_disk relationship propeties on the OnDiskPropertyDatabase
        added with Memgraph().init_disk_storage(db). If OnDiskPropertyDatabase
        is not defined raises GQLAlchemyOnDiskPropertyDatabaseNotDefinedError.
        """
        for field in relationship.__fields__:
            value = getattr(relationship, field, None)
            if value is not None and "on_disk" in relationship.__fields__[field].field_info.extra:
                if self.on_disk_db is None:
                    raise GQLAlchemyOnDiskPropertyDatabaseNotDefinedError()
                self.on_disk_db.save_relationship_property(result._id, field, value)
                setattr(result, field, value)

        return result

    def save_relationship_with_id(self, relationship: Relationship) -> Optional[Relationship]:
        """Saves a relationship in Memgraph using the relationship._id."""
        results = self.execute_and_fetch(
            f"MATCH (start_node)-[relationship: {relationship._type}]->(end_node)"
            + f" WHERE id(start_node) = {relationship._start_node_id}"
            + f" AND id(end_node) = {relationship._end_node_id}"
            + f" AND id(relationship) = {relationship._id}"
            + relationship._get_cypher_set_properties("relationship")
            + " RETURN node;"
        )

        return self.get_variable_assume_one(results, "relationship")

    def create_relationship(self, relationship: Relationship) -> Optional[Relationship]:
        """Creates a new relationship in Memgraph."""
        results = self.execute_and_fetch(
            "MATCH (start_node), (end_node)"
            + f" WHERE id(start_node) = {relationship._start_node_id}"
            + f" AND id(end_node) = {relationship._end_node_id}"
            + f" CREATE (start_node)-[relationship:{relationship._type}]->(end_node)"
            + relationship._get_cypher_set_properties("relationship")
            + "RETURN relationship"
        )

        return self.get_variable_assume_one(results, "relationship")


class IntegratedAlgorithm(ABC):
    """Abstract class modeling in-Memgraph graph algorithms.

    These algorithms are integrated into Memgraph codebase and are called
    within a relationship part of a query. For instance:
    MATCH p = (:City {name: "Paris"})
          -[:Road * bfs (r, n | r.length <= 200 AND n.name != "Metz")]->
          (:City {name: "Berlin"})
    """

    def __init__(self) -> None:
        super().__init__()

    def __str__(self) -> str:
        """Instance of IntegratedAlgorithm extended object is used as a string.

        Raises:
            NotImplementedError: Inheriting class did not define its string
            representation
        """
        raise NotImplementedError("Algorithm should define its str representation")

    @staticmethod
    def to_cypher_lambda(expression: str) -> str:
        """Method for creating a general lambda expression.

        Variables e and v stand for relationship and node. The expression is
        used e.g. for a filter lambda, to use only relationships of length less
        than 200:
            expression="r.length < 200"
        with the filter lambda being:
            (r, n | r.length < 200)

        Args:
            expression: lambda conditions or statements
        """
        if expression is None:
            return ""
        else:
<<<<<<< HEAD
            return f"(e, v | {expression})"


class WeightedShortestPath(IntegratedAlgorithm):
    """Build a Djikstra shortest path call for a Cypher query"""

    def __init__(
        self,
        upper_bound: Union[int, str] = None,
        condition: str = None,
        total_weight_name: str = "total_weight",
        weight_property: str = "e.weight",
    ) -> None:
        super().__init__()
        if "." not in weight_property:
            self.weight_property = "e." + weight_property
        else:
            self.weight_property = weight_property
        self.total_weight_name = total_weight_name
        self.condition = condition
        self.upper_bound = upper_bound

    def __str__(self) -> str:
        algo_str = " * wShortest"
        if self.upper_bound is not None:
            algo_str += f" {self.upper_bound}"

        algo_str += f" {super().get_lambda(self.weight_property)} {self.total_weight_name}"

        filter_lambda = super().get_lambda(self.condition)
        if filter_lambda != "":
            algo_str += f" {filter_lambda}"

        return algo_str
=======
            return f"(r, n | {expression})"
>>>>>>> 7c1ec70b
<|MERGE_RESOLUTION|>--- conflicted
+++ resolved
@@ -585,41 +585,46 @@
         if expression is None:
             return ""
         else:
-<<<<<<< HEAD
-            return f"(e, v | {expression})"
+            return f"(r, n | {expression})"
 
 
 class WeightedShortestPath(IntegratedAlgorithm):
-    """Build a Djikstra shortest path call for a Cypher query"""
+    """Build a Djikstra shortest path call for a Cypher query
+
+    The weighted shortest path algorithm can be called in Memgraph with Cypher
+    queries such as:
+    " MATCH (a {id: 723})-[r *WSHORTEST 10 (r, n | r.weight) weight_sum
+            (r, n | r.x > 12 AND r.y < 3)]-(b {id: 882}) RETURN * "
+    It is called inside the relationship clause, "*WSHORTEST" naming the
+    algorithm, "10" specifying search depth bounds, and "(r, n | <expression>)"
+    is a filter lambda, used to filter which relationships and nodes to use.
+    """
 
     def __init__(
         self,
-        upper_bound: Union[int, str] = None,
+        upper_bound: int = None,
         condition: str = None,
-        total_weight_name: str = "total_weight",
-        weight_property: str = "e.weight",
+        total_weight_var: str = "total_weight",
+        weight_property: str = "r.weight",
     ) -> None:
         super().__init__()
         if "." not in weight_property:
-            self.weight_property = "e." + weight_property
+            self.weight_property = "r." + weight_property
         else:
             self.weight_property = weight_property
-        self.total_weight_name = total_weight_name
+        self.total_weight_var = total_weight_var
         self.condition = condition
         self.upper_bound = upper_bound
 
     def __str__(self) -> str:
-        algo_str = " * wShortest"
+        algo_str = " *WSHORTEST"
         if self.upper_bound is not None:
             algo_str += f" {self.upper_bound}"
 
-        algo_str += f" {super().get_lambda(self.weight_property)} {self.total_weight_name}"
-
-        filter_lambda = super().get_lambda(self.condition)
+        algo_str += f" {super().to_cypher_lambda(self.weight_property)} {self.total_weight_var}"
+
+        filter_lambda = super().to_cypher_lambda(self.condition)
         if filter_lambda != "":
             algo_str += f" {filter_lambda}"
 
-        return algo_str
-=======
-            return f"(r, n | {expression})"
->>>>>>> 7c1ec70b
+        return algo_str