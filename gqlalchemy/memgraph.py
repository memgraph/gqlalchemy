--- conflicted
+++ resolved
@@ -585,8 +585,7 @@
         if expression is None:
             return ""
         else:
-<<<<<<< HEAD
-            return f"(e, v | {expression})"
+            return f"(r, n | {expression})"
 
 
 class BreadthFirstSearch(IntegratedAlgorithm):
@@ -594,9 +593,9 @@
 
     The Breadth-first search can be called in Memgraph with Cypher queries
     such as:
-    MATCH (a {id: 723})-[*BFS ..10 (e, v | e.x > 12 AND v.y < 3)]-() RETURN *;
-    It is called inside the relationship clause, "* BFS" naming the algorithm,
-    "..10" specifying depth bounds, and "(e, v | <expression>)" is a filter
+    MATCH (a {id: 723})-[*BFS ..10 (r, n | r.x > 12 AND n.y < 3)]-() RETURN *;
+    It is called inside the relationship clause, "*BFS" naming the algorithm,
+    "..10" specifying depth bounds, and "(r, n | <expression>)" is a filter
     lambda.
     """
 
@@ -613,13 +612,13 @@
 
     def __str__(self) -> str:
         """get Cypher query string for this algorithm."""
-        algo_str = " * BFS"
+        algo_str = " *BFS"
 
         bounds = self.to_cypher_bounds()
         if bounds != "":
             algo_str += f" {bounds}"
 
-        filter_lambda = super().get_lambda(self.condition)
+        filter_lambda = super().to_cypher_lambda(self.condition)
         if filter_lambda != "":
             algo_str += f" {filter_lambda}"
 
@@ -633,7 +632,4 @@
         lower = str(self.lower_bound) if self.lower_bound is not None else ""
         upper = str(self.upper_bound) if self.upper_bound is not None else ""
 
-        return f"{lower}..{upper}"
-=======
-            return f"(r, n | {expression})"
->>>>>>> 7c1ec70b
+        return f"{lower}..{upper}"