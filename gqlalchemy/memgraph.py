# Copyright (c) 2016-2021 Memgraph Ltd. [https://memgraph.com]
#
# Licensed under the Apache License, Version 2.0 (the "License");
# you may not use this file except in compliance with the License.
# You may obtain a copy of the License at
#
#     http://www.apache.org/licenses/LICENSE-2.0
#
# Unless required by applicable law or agreed to in writing, software
# distributed under the License is distributed on an "AS IS" BASIS,
# WITHOUT WARRANTIES OR CONDITIONS OF ANY KIND, either express or implied.
# See the License for the specific language governing permissions and
# limitations under the License.

import os
from typing import Any, Dict, Iterator, List, Optional, Union

from .connection import Connection
from .models import (
    MemgraphConstraint,
    MemgraphConstraintExists,
    MemgraphConstraintUnique,
    MemgraphIndex,
<<<<<<< HEAD
    MemgraphTrigger,
)
=======
    Node,
    Relationship,
)
from .exceptions import GQLAlchemyError, GQLAlchemyUniquenessConstraintError
>>>>>>> 1e949520

__all__ = ("Memgraph",)

MG_HOST = os.getenv("MG_HOST", "127.0.0.1")
MG_PORT = int(os.getenv("MG_PORT", "7687"))
MG_USERNAME = os.getenv("MG_USERNAME", "")
MG_PASSWORD = os.getenv("MG_PASSWORD", "")
MG_ENCRYPTED = os.getenv("MG_ENCRYPT", "false").lower() == "true"


class MemgraphConstants:
    CONSTRAINT_TYPE = "constraint type"
    EXISTS = "exists"
    LABEL = "label"
    PROPERTY = "property"
    PROPERTIES = "properties"
    UNIQUE = "unique"


class Memgraph:
    def __init__(
        self,
        host: str = MG_HOST,
        port: int = MG_PORT,
        username: str = MG_USERNAME,
        password: str = MG_PASSWORD,
        encrypted: bool = MG_ENCRYPTED,
    ):
        self._host = host
        self._port = port
        self._username = username
        self._password = password
        self._encrypted = encrypted
        self._cached_connection: Optional[Connection] = None

    def execute_and_fetch(self, query: str, connection: Connection = None) -> Iterator[Dict[str, Any]]:
        """Executes Cypher query and returns iterator of results."""
        connection = connection or self._get_cached_connection()
        return connection.execute_and_fetch(query)

    def execute(self, query: str, connection: Connection = None) -> None:
        """Executes Cypher query without returning any results."""
        connection = connection or self._get_cached_connection()
        connection.execute(query)

    def create_index(self, index: MemgraphIndex) -> None:
        """Creates an index (label or label-property type) in the database"""
        query = f"CREATE INDEX ON {index.to_cypher()};"
        self.execute(query)

    def drop_index(self, index: MemgraphIndex) -> None:
        """Drops an index (label or label-property type) in the database"""
        query = f"DROP INDEX ON {index.to_cypher()};"
        self.execute(query)

    def get_indexes(self) -> List[MemgraphIndex]:
        """Returns a list of all database indexes (label and label-property types)"""
        indexes = []
        for result in self.execute_and_fetch("SHOW INDEX INFO;"):
            indexes.append(
                MemgraphIndex(
                    result[MemgraphConstants.LABEL],
                    result[MemgraphConstants.PROPERTY],
                )
            )
        return indexes

    def ensure_indexes(self, indexes: List[MemgraphIndex]) -> None:
        """Ensures that database indexes match input indexes"""
        old_indexes = set(self.get_indexes())
        new_indexes = set(indexes)
        for obsolete_index in old_indexes.difference(new_indexes):
            self.drop_index(obsolete_index)
        for missing_index in new_indexes.difference(old_indexes):
            self.create_index(missing_index)

    def create_constraint(self, index: MemgraphConstraint) -> None:
        """Creates a constraint (label or label-property type) in the database"""
        query = f"CREATE CONSTRAINT ON {index.to_cypher()};"
        self.execute(query)

    def drop_constraint(self, index: MemgraphConstraint) -> None:
        """Drops a constraint (label or label-property type) in the database"""
        query = f"DROP CONSTRAINT ON {index.to_cypher()};"
        self.execute(query)

    def get_constraints(
        self,
    ) -> List[Union[MemgraphConstraintExists, MemgraphConstraintUnique]]:
        """Returns a list of all database constraints (label and label-property types)"""
        constraints: List[Union[MemgraphConstraintExists, MemgraphConstraintUnique]] = []
        for result in self.execute_and_fetch("SHOW CONSTRAINT INFO;"):
            if result[MemgraphConstants.CONSTRAINT_TYPE] == MemgraphConstants.UNIQUE:
                constraints.append(
                    MemgraphConstraintUnique(
                        result[MemgraphConstants.LABEL],
                        tuple(result[MemgraphConstants.PROPERTIES]),
                    )
                )
            elif result[MemgraphConstants.CONSTRAINT_TYPE] == MemgraphConstants.EXISTS:
                constraints.append(
                    MemgraphConstraintExists(
                        result[MemgraphConstants.LABEL],
                        result[MemgraphConstants.PROPERTIES],
                    )
                )
        return constraints

    def ensure_constraints(
        self,
        constraints: List[Union[MemgraphConstraintExists, MemgraphConstraintUnique]],
    ) -> None:
        """Ensures that database constraints match input constraints"""
        old_constraints = set(self.get_constraints())
        new_constraints = set(constraints)
        for obsolete_constraints in old_constraints.difference(new_constraints):
            self.drop_constraint(obsolete_constraints)
        for missing_constraint in new_constraints.difference(old_constraints):
            self.create_constraint(missing_constraint)

    def drop_database(self):
        """Drops database by removing all nodes and edges"""
        self.execute("MATCH (n) DETACH DELETE n;")

    def create_trigger(self, trigger: MemgraphTrigger):
        """Creates a trigger"""
        print(trigger)
        query = trigger.to_cypher()
        print(query)
        self.execute(query)

    def get_triggers(self) -> List[str]:
        """Creates a trigger"""
        triggers = []
        for result in self.execute_and_fetch("SHOW TRIGGERS;"):
            triggers.append(result)
        return triggers

    def drop_trigger(self, trigger) -> None:
        """Drop a trigger"""
        query = f"DROP TRIGGER {trigger.name};"
        self.execute(query)

    def _get_cached_connection(self) -> Connection:
        """Returns cached connection if it exists, creates it otherwise"""
        if self._cached_connection is None or not self._cached_connection.is_active():
            self._cached_connection = self.new_connection()

        return self._cached_connection

    def new_connection(self) -> Connection:
        """Creates new Memgraph connection"""
        args = dict(
            host=self._host,
            port=self._port,
            username=self._username,
            password=self._password,
            encrypted=self._encrypted,
        )
        return Connection.create(**args)

    def _get_nodes_with_unique_fields(self, node: Node) -> Optional[Node]:
        return self.execute_and_fetch(
            f"MATCH (node: {node._label})"
            + f" WHERE {node._get_cypher_unique_fields_or_block('node')}"
            + " RETURN node;"
        )

    def get_variable_assume_one(self, query_result: Iterator[Dict[str, Any]], variable_name: str) -> Any:
        result = next(query_result, None)
        if result is None:
            raise GQLAlchemyError("No result found. Result list is empty.")
        elif next(query_result, None) is not None:
            raise GQLAlchemyError("One result expected, but more than one result found.")
        elif variable_name not in result:
            raise GQLAlchemyError(f"Variable name {variable_name} not present in result.")

        return result[variable_name]

    def create_node(self, node: Node) -> Optional[Node]:
        results = self.execute_and_fetch(
            f"CREATE (node:{node._label}) {node._get_cypher_set_properties('node')} RETURN node;"
        )
        return self.get_variable_assume_one(results, "node")

    def save_node(self, node: Node):
        if node._id is not None:
            return self._save_node_with_id(node)
        elif node.has_unique_fields():
            matching_nodes = list(self._get_nodes_with_unique_fields(node))
            if len(matching_nodes) > 1:
                raise GQLAlchemyUniquenessConstraintError(
                    f"Uniqueness constraints match multiple nodes: {matching_nodes}"
                )
            elif len(matching_nodes) == 1:
                node._id = matching_nodes[0]["node"]._id
                return self.save_node_with_id(node)
            else:
                return self.create_node(node)
        else:
            return self.create_node(node)

    def save_node_with_id(self, node: Node) -> Optional[Node]:
        results = self.execute_and_fetch(
            f"MATCH (node: {node._label})"
            + f" WHERE id(node) = {node._id}"
            + f" {node._get_cypher_set_properties('node')}"
            + " RETURN node;"
        )

        return self.get_variable_assume_one(results, "node")

    def load_node(self, node: Node) -> Optional[Node]:
        if node._id is not None:
            return self.load_node_with_id(node)
        elif node.has_unique_fields():
            matching_node = self.get_variable_assume_one(
                query_result=self._get_nodes_with_unique_fields, variable_name="node"
            )
            return matching_node
        else:
            return self.load_node_with_all_properties(node)

    def load_node_with_all_properties(self, node: Node) -> Optional[Node]:
        results = self.execute_and_fetch(
            f"MATCH (node: {node._label}) WHERE {node._get_cypher_fields_and_block('node')} RETURN node;"
        )
        return self.get_variable_assume_one(results, "node")

    def load_node_with_id(self, node: Node) -> Optional[Node]:
        results = self.execute_and_fetch(f"MATCH (node: {node._label}) WHERE id(node) = {node._id} RETURN node;")

        return self.get_variable_assume_one(results, "node")

    def load_relationship(self, relationship: Relationship) -> Optional[Relationship]:
        if relationship._id is not None:
            return self.load_relationship_with_id(relationship)
        elif relationship._start_node_id is not None and relationship._end_node_id is not None:
            return self.load_relationship_with_start_node_id_and_end_node_id(relationship)
        else:
            raise GQLAlchemyError("Can't load a relationship without a start_node_id and end_node_id.")

    def load_relationship_with_id(self, relationship: Relationship) -> Optional[Relationship]:
        results = self.execute_and_fetch(
            f"MATCH (start_node)-[relationship: {relationship._type}]->(end_node)"
            + f" WHERE id(start_node) = {relationship._start_node_id}"
            + f" AND id(end_node) = {relationship._end_node_id}"
            + f" AND id(relationship) = {relationship._id}"
            + " RETURN relationship;"
        )
        return self.get_variable_assume_one(results, "relationship")

    def load_relationship_with_start_node_id_and_end_node_id(
        self, relationship: Relationship
    ) -> Optional[Relationship]:
        results = self.execute_and_fetch(
            f"MATCH (start_node)-[relationship:{relationship._type}]->(end_node)"
            + f" WHERE id(start_node) = {relationship._start_node_id}"
            + f" AND id(end_node) = {relationship._end_node_id}"
            + f" AND {relationship._get_cypher_fields_and_block()}"
            + " RETURN relationship;"
        )
        return self.get_variable_assume_one(results, "relationship")

    def load_relationship_with_start_node_and_end_node(
        self, relationship: Relationship, start_node: Node, end_node: Node
    ) -> Optional[Relationship]:
        results = self.execute_and_fetch(
            f"MATCH (start_node: {start_node._label})-[relationship:{relationship._type}]->(end_node: {end_node._label})"
            + f" WHERE id(start_node) = {start_node._id}"
            + f" AND id(end_node) = {end_node._id}"
            + f" AND {relationship._get_cypher_fields_and_block()}"
            + " RETURN relationship;"
        )
        return self.get_variable_assume_one(results, "relationship")

    def save_relationship(self, relationship: Relationship) -> Optional[Relationship]:
        if relationship._id is not None:
            self.save_relationship_with_id(relationship)
        elif relationship._start_node_id is not None and relationship._end_node_id is not None:
            return self.create_relationship(relationship)
        else:
            raise GQLAlchemyError("Can't create a relationship without start_node_id and end_node_id.")

    def save_relationship_with_id(self, relationship: Relationship) -> Optional[Relationship]:
        results = self.execute_and_fetch(
            f"MATCH (start_node)-[relationship: {relationship._type}]->(end_node)"
            + f" WHERE id(start_node) = {relationship._start_node_id}"
            + f" AND id(end_node) = {relationship._end_node_id}"
            + f" AND id(relationship) = {relationship._id}"
            + relationship._get_cypher_set_properties("relationship")
            + " RETURN node;"
        )

        return self.get_variable_assume_one(results, "relationship")

    def create_relationship(self, relationship: Relationship) -> Optional[Relationship]:
        results = self.execute_and_fetch(
            "MATCH (start_node), (end_node)"
            + f" WHERE id(start_node) = {relationship._start_node_id}"
            + f" AND id(end_node) = {relationship._end_node_id}"
            + f" CREATE (start_node)-[relationship:{relationship._type}]->(end_node)"
            + relationship._get_cypher_set_properties("relationship")
            + "RETURN relationship"
        )

        return self.get_variable_assume_one(results, "relationship")<|MERGE_RESOLUTION|>--- conflicted
+++ resolved
@@ -21,15 +21,12 @@
     MemgraphConstraintExists,
     MemgraphConstraintUnique,
     MemgraphIndex,
-<<<<<<< HEAD
     MemgraphTrigger,
-)
-=======
     Node,
     Relationship,
 )
+
 from .exceptions import GQLAlchemyError, GQLAlchemyUniquenessConstraintError
->>>>>>> 1e949520
 
 __all__ = ("Memgraph",)
 
