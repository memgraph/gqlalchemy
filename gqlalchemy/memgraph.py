--- conflicted
+++ resolved
@@ -556,12 +556,6 @@
           (:City {name: "Berlin"})
     """
 
-<<<<<<< HEAD
-    def __init__(self) -> None:
-        super().__init__()
-
-=======
->>>>>>> 85bd7f6b
     def __str__(self) -> str:
         """Instance of IntegratedAlgorithm extended object is used as a string.
 
@@ -585,11 +579,7 @@
         Args:
             expression: lambda conditions or statements
         """
-<<<<<<< HEAD
-        if expression is None:
-            return ""
-        else:
-            return f"(r, n | {expression})"
+        return "" if expression is None else f"(r, n | {expression})"
 
 
 class BreadthFirstSearch(IntegratedAlgorithm):
@@ -636,7 +626,4 @@
         lower = str(self.lower_bound) if self.lower_bound is not None else ""
         upper = str(self.upper_bound) if self.upper_bound is not None else ""
 
-        return f"{lower}..{upper}"
-=======
-        return "" if expression is None else f"(r, n | {expression})"
->>>>>>> 85bd7f6b
+        return f"{lower}..{upper}"