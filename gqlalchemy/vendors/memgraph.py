--- conflicted
+++ resolved
@@ -69,8 +69,7 @@
     PROPERTIES = "properties"
     UNIQUE = "unique"
 
-
-<<<<<<< HEAD
+    
 class MemgraphStorageMode(Enum):
     IN_MEMORY_TRANSACTIONAL = "IN_MEMORY_TRANSACTIONAL"
     IN_MEMORY_ANALYTICAL = "IN_MEMORY_ANALYTICAL"
@@ -78,7 +77,8 @@
 
     def __str__(self):
         return self.value
-=======
+
+      
 def create_transaction(transaction_data) -> MemgraphTransaction:
     """Create a MemgraphTransaction object from transaction data.
     Args:
@@ -105,7 +105,6 @@
         transaction_id=transaction_data["transaction_id"],
         killed=transaction_data["killed"],
     )
->>>>>>> d15aca1f
 
 
 class Memgraph(DatabaseClient):
@@ -492,7 +491,6 @@
 
         return self.add_query_module(file_path=file_path, module_name=module_name)
 
-<<<<<<< HEAD
     def get_storage_mode(self) -> str:
         """Returns the storage mode of the Memgraph instance."""
         result = self.execute_and_fetch("SHOW STORAGE INFO;")
@@ -502,7 +500,7 @@
     def set_storage_mode(self, storage_mode: MemgraphStorageMode) -> None:
         """Sets the storage mode of the Memgraph instance."""
         self.execute(f"STORAGE MODE {storage_mode};")
-=======
+
     def get_transactions(self) -> List[MemgraphTransaction]:
         """Get all transactions in the database.
         Returns:
@@ -530,5 +528,4 @@
 
         terminated_transactions = list(map(create_terminated_transaction, transactions_data))
 
-        return terminated_transactions
->>>>>>> d15aca1f
+        return terminated_transactions