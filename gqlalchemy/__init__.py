--- conflicted
+++ resolved
@@ -24,10 +24,7 @@
     Path,
     Relationship,
 )
-<<<<<<< HEAD
-from .query_builder import InvalidMatchChainException, Match, NoVariablesMatchedException  # noqa F401
 from .disk_storage import SQLitePropertyDatabase  # noqa F401
-=======
 from .query_builder import (  # noqa F401
     Call,
     Create,
@@ -39,7 +36,6 @@
     Unwind,
     With,
 )
->>>>>>> eee17e09
 
 from .exceptions import GQLAlchemyWarning, GQLAlchemyError  # noqa F401
 from pydantic import Field  # noqa F401
