--- conflicted
+++ resolved
@@ -61,9 +61,6 @@
 merge = Merge
 unwind = Unwind
 with_ = With
-<<<<<<< HEAD
 foreach = Foreach
-=======
 return_ = Return
-load_csv = LoadCsv
->>>>>>> 45a8ea77
+load_csv = LoadCsv