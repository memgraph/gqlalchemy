# Copyright (c) 2016-2022 Memgraph Ltd. [https://memgraph.com]
#
# Licensed under the Apache License, Version 2.0 (the "License");
# you may not use this file except in compliance with the License.
# You may obtain a copy of the License at
#
#     http://www.apache.org/licenses/LICENSE-2.0
#
# Unless required by applicable law or agreed to in writing, software
# distributed under the License is distributed on an "AS IS" BASIS,
# WITHOUT WARRANTIES OR CONDITIONS OF ANY KIND, either express or implied.
# See the License for the specific language governing permissions and
# limitations under the License.

import sqlite3
import contextlib

from abc import ABC
from typing import Optional, List


class OnDiskPropertyDatabase(ABC):
    def save_node_property(self, node_id: int, property_name: str, property_value: str) -> None:
        """Saves a node property to an on disk database."""
        pass

    def load_node_property(self, node_id: int, property_name: str, property_value: str) -> Optional[str]:
        """Loads a node property from an on disk database."""
        pass

    def delete_node_property(self, node_id: int, property_name: str, property_value: str) -> None:
        """Deletes a node property from an on disk database."""
        pass

    def save_relationship_property(self, relationship_id: int, property_name: str, property_value: str) -> None:
        """Saves a relationship property to an on disk database."""
        pass

    def load_relationship_property(
        self, relationship_id: int, property_name: str, property_value: str
    ) -> Optional[str]:
        """Loads a relationship property from an on disk database."""
        pass

    def delete_relationship_property(self, node_id: int, property_name: str, property_value: str) -> None:
        """Deletes a node property from an on disk database."""
        pass

    def drop_database(self) -> None:
        """Deletes all entries from the on disk database."""
        pass


class SQLitePropertyDatabase(OnDiskPropertyDatabase):
    def __init__(self, database_path: str, memgraph: "Memgraph" = None):  # noqa F821
        self.database_name = database_path
        self._create_node_property_table()
        self._create_relationship_property_table()
        if memgraph is not None:
            memgraph.init_disk_storage(self)

    def execute_query(self, query: str) -> List[str]:
        """Executes an SQL query on the on disk property database."""
        with contextlib.closing(sqlite3.connect(self.database_name)) as conn:
            with conn:  # autocommit changes
                with contextlib.closing(conn.cursor()) as cursor:
                    cursor.execute(query)
                    return cursor.fetchall()

    def _create_node_property_table(self) -> None:
<<<<<<< HEAD
        """Creates a node property sql table."""
=======
        """Creates a node property SQL table."""
>>>>>>> 2d04b73e
        self.execute_query(
            "CREATE TABLE IF NOT EXISTS node_properties ("
            "node_id integer NOT NULL,"
            "property_name text NOT NULL,"
            "property_value text NOT NULL,"
            "PRIMARY KEY (node_id, property_name)"
            ");"
        )

    def _create_relationship_property_table(self) -> None:
<<<<<<< HEAD
        """Creates a relationship property sql table."""
=======
        """Creates a relationship property SQL table."""
>>>>>>> 2d04b73e
        self.execute_query(
            "CREATE TABLE IF NOT EXISTS relationship_properties ("
            "relationship_id integer NOT NULL,"
            "property_name text NOT NULL,"
            "property_value text NOT NULL,"
            "PRIMARY KEY (relationship_id, property_name)"
            ");"
        )

    def drop_database(self) -> None:
        """Deletes all properties in the database."""
        self.execute_query("DELETE FROM node_properties;")
        self.execute_query("DELETE FROM relationship_properties;")

    def save_node_property(self, node_id: int, property_name: str, property_value: str) -> None:
        """Saves a node property to an on disk database."""
        self.execute_query(
            "INSERT INTO node_properties (node_id, property_name, property_value) "
            f"VALUES({node_id}, '{property_name}', '{property_value}') "
            "ON CONFLICT(node_id, property_name) "
            "DO UPDATE SET property_value=excluded.property_value;"
        )

    def load_node_property(self, node_id: int, property_name: str) -> Optional[str]:
        """Loads a node property from an on disk database."""
        result = self.execute_query(
            "SELECT property_value "
            "FROM node_properties AS db "
            f"WHERE db.node_id = {node_id} "
            f"AND db.property_name = '{property_name}'"
        )

        if len(result) == 0:
            return None

        # primary key is unique
        assert len(result) == 1 and len(result[0]) == 1

        return result[0][0]

    def delete_node_property(self, node_id: int, property_name: str) -> None:
        """Deletes a node property from an on disk database."""
        self.execute_query(
            "DELETE "
            "FROM node_properties AS db "
            f"WHERE db.node_id = {node_id} "
            f"AND db.property_name = '{property_name}'"
        )

    def save_relationship_property(self, relationship_id: int, property_name: str, property_value: str) -> None:
        """Saves a relationship property to an on disk database."""
        self.execute_query(
            "INSERT INTO relationship_properties (relationship_id, property_name, property_value) "
            f"VALUES({relationship_id}, '{property_name}', '{property_value}') "
            "ON CONFLICT(relationship_id, property_name) "
            "DO UPDATE SET property_value=excluded.property_value;"
        )

    def load_relationship_property(self, relationship_id: int, property_name: str) -> Optional[str]:
        """Loads a relationship property from an on disk database."""
        result = self.execute_query(
            "SELECT property_value "
            "FROM relationship_properties AS db "
            f"WHERE db.relationship_id = {relationship_id} "
            f"AND db.property_name = '{property_name}'"
        )

        if len(result) == 0:
            return None

        # primary key is unique
        assert len(result) == 1 and len(result[0]) == 1

        return result[0][0]

    def delete_relationship_property(self, relationship_id: int, property_name: str) -> None:
        """Deletes a node property from an on disk database."""
        self.execute_query(
            "DELETE "
            "FROM relationship_properties AS db "
            f"WHERE db.relationship_id = {relationship_id} "
            f"AND db.property_name = '{property_name}'"
        )<|MERGE_RESOLUTION|>--- conflicted
+++ resolved
@@ -68,11 +68,7 @@
                     return cursor.fetchall()
 
     def _create_node_property_table(self) -> None:
-<<<<<<< HEAD
-        """Creates a node property sql table."""
-=======
         """Creates a node property SQL table."""
->>>>>>> 2d04b73e
         self.execute_query(
             "CREATE TABLE IF NOT EXISTS node_properties ("
             "node_id integer NOT NULL,"
@@ -83,11 +79,7 @@
         )
 
     def _create_relationship_property_table(self) -> None:
-<<<<<<< HEAD
-        """Creates a relationship property sql table."""
-=======
         """Creates a relationship property SQL table."""
->>>>>>> 2d04b73e
         self.execute_query(
             "CREATE TABLE IF NOT EXISTS relationship_properties ("
             "relationship_id integer NOT NULL,"
