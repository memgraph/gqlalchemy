--- conflicted
+++ resolved
@@ -19,15 +19,11 @@
 from abc import ABC, abstractmethod
 from enum import Enum
 from typing import Any, Dict, Union
-<<<<<<< HEAD
 
 import docker
 import psutil
 
-from gqlalchemy import Memgraph
-=======
-from .vendors.memgraph import Memgraph
->>>>>>> 23aa7091
+from gqlalchemy.vendors.memgraph import Memgraph
 
 
 MEMGRAPH_DEFAULT_BINARY_PATH = "/usr/lib/memgraph/memgraph"
