--- conflicted
+++ resolved
@@ -24,34 +24,16 @@
 from pyarrow import fs
 from dacite import from_dict
 
-<<<<<<< HEAD
 from gqlalchemy import Memgraph
 from gqlalchemy.models import (
-=======
-from . import Memgraph
-from .query_builders.memgraph_query_builder import Operator, QueryBuilder, Unwind
-from .models import (
->>>>>>> 23aa7091
     MemgraphIndex,
     MemgraphTrigger,
     TriggerEventObject,
     TriggerEventType,
     TriggerExecutionPhase,
 )
-from gqlalchemy.query_builder import QueryBuilder, Unwind, Operator
-
-<<<<<<< HEAD
-=======
-from abc import ABC, abstractmethod
-from enum import Enum
-from dataclasses import dataclass, field
-from dacite import from_dict
-from pyarrow import fs
-from typing import List, Dict, Any, Optional, Union
-import pyarrow.dataset as ds
-import adlfs
-import platform
->>>>>>> 23aa7091
+from gqlalchemy.query_builders.memgraph_query_builder import Operator, QueryBuilder, Unwind
+
 
 NAME_MAPPINGS_KEY = "name_mappings"
 ONE_TO_MANY_RELATIONS_KEY = "one_to_many_relations"
