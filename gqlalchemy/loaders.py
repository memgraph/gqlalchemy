--- conflicted
+++ resolved
@@ -27,17 +27,8 @@
     TriggerExecutionPhase,
 )
 from pyarrow import fs
-<<<<<<< HEAD
-from typing import (
-    List, 
-    Dict, 
-    Any, 
-    Optional,
-    Union
-)
-=======
+
 from typing import List, Dict, Any, Optional, Union
->>>>>>> 7e7e2922
 import pyarrow.dataset as ds
 import adlfs
 
@@ -329,15 +320,10 @@
     """
     Implements loading of data type from file system service to TableToGraphImporter
     """
-<<<<<<< HEAD
     def __init__(
         self,
         file_system_handler: FileSystemHandler
     ) -> None:
-=======
-
-    def __init__(self, file_extension: str) -> None:
->>>>>>> 7e7e2922
         """
         :param file_system_handler: object for handling of file system service
         :type file_system_handler: FileSystemHandler
@@ -369,13 +355,6 @@
 
     def __init__(
         self,
-<<<<<<< HEAD
-=======
-        bucket_name: str,
-        s3_access_key: str,
-        s3_secret_key: str,
-        s3_region: str,
->>>>>>> 7e7e2922
         file_extension: str,
         file_system_handler: FileSystemHandler,
     ) -> None:
@@ -395,11 +374,7 @@
         columns: Optional[List[str]] = None
     ) -> None:
         """
-<<<<<<< HEAD
         Generator for loading data from data format.
-=======
-        Read the data from S3 and process it in batches.
->>>>>>> 7e7e2922
 
         :param collection_name: Name of file to read
         :type collection_name: str
@@ -412,14 +387,10 @@
         print("Loading " + ("cross table " if is_cross_table else "") + f"data from {source}")
 
         # Load dataset via Pyarrow
-<<<<<<< HEAD
         dataset = ds.dataset(
             source=source,
             filesystem=self._file_system_handler.fs
         )
-=======
-        dataset = ds.dataset(source=source, filesystem=s3)
->>>>>>> 7e7e2922
 
         # Load batches from raw data
         for batch in dataset.to_batches(
@@ -433,16 +404,10 @@
     """
     Enumerates all available file systems.
     """
-<<<<<<< HEAD
     Default = 1
     Local = 2
     AmazonS3 = 3
     AzureBlob = 4
-=======
-
-    def __init__(self, mappings: Dict[str, Any]) -> None:
-        self._name_mappings: Dict[str, NameMappings] = {k: NameMappings(**v) for k, v in mappings.items()}
->>>>>>> 7e7e2922
 
 
 class DataLoaderTypeEnum(Enum):
@@ -561,14 +526,10 @@
         )
 
     def __init__(
-<<<<<<< HEAD
         self,
         data_loader: DataLoader,
         data_configuration: Dict[str, Any],
         memgraph: Optional[Memgraph] = None,
-=======
-        self, data_source: DataSource, data_configuration: Dict[str, Any], memgraph: Optional[Memgraph] = None
->>>>>>> 7e7e2922
     ) -> None:
         """
         :param data_loader: object for loading data
@@ -606,16 +567,8 @@
         """
         for one_to_many_mapping in self._one_to_many_mappings:
             collection_name = one_to_many_mapping.table_name
-<<<<<<< HEAD
             for row in self._data_loader.load_data(collection_name=collection_name):
-                self._save_row_as_node(
-                    label=collection_name, 
-                    row=row
-                )
-=======
-            for row in self._data_source.load_data(collection_name=collection_name):
                 self._save_row_as_node(label=collection_name, row=row)
->>>>>>> 7e7e2922
 
     def _load_cross_relationships(self) -> None:
         """
@@ -823,15 +776,7 @@
         Loads Many To Many Mappings from the configuration
         """
         self._many_to_many_mappings = [
-<<<<<<< HEAD
-            TableMapping(
-                table_name=table_name, 
-                mapping=from_dict(data_class=ManyToManyMapping, data=relations)
-            )
-
-=======
             TableMapping(table_name=table_name, mapping=from_dict(data_class=ManyToManyMapping, data=relations))
->>>>>>> 7e7e2922
             for table_name, relations in many_to_many_configuration.items()
         ]
 
@@ -842,7 +787,6 @@
     """
     def __init__(
         self,
-<<<<<<< HEAD
         file_extension: str,
         data_configuration: Dict[str, Any],
         memgraph: Optional[Memgraph] = None,
@@ -875,16 +819,6 @@
         data_configuration: Dict[str, Any],
         memgraph: Optional[Memgraph] = None,
         **kwargs
-=======
-        bucket_name: str,
-        s3_access_key: str,
-        s3_secret_key: str,
-        s3_region: str,
-        data_configuration: Dict[str, Any],
-        file_extension: str,
-        s3_session_token: Optional[str] = None,
-        memgraph: Optional[Memgraph] = None,
->>>>>>> 7e7e2922
     ) -> None:
         """
         :param file_extension: file format to be read
@@ -923,18 +857,8 @@
         :type memgraph: Memgraph (Optional)
         """
         super().__init__(
-<<<<<<< HEAD
             data_loader=get_data_loader(
                 file_extension=file_extension, filesystem_type=FileSystemTypeEnum.Local, **kwargs
-=======
-            data_source=S3DataSource(
-                bucket_name=bucket_name,
-                s3_access_key=s3_access_key,
-                s3_secret_key=s3_secret_key,
-                s3_region=s3_region,
-                s3_session_token=s3_session_token,
-                file_extension=file_extension,
->>>>>>> 7e7e2922
             ),
             data_configuration=data_configuration,
             memgraph=memgraph,
