[tool.poetry]
name = "GQLAlchemy"
version = "1.7.0"

description = "GQLAlchemy is a library developed to assist with writing and running queries in Memgraph."
repository = "https://github.com/memgraph/gqlalchemy"
authors = [
  "Katarina Supe <katarina.supe@memgraph.com>",
  "Andi Skrgat <andi.skrgat@memgraph.com>",
  "Josip Mrden <josip.mrden@memgraph.com>",
]
license = "Apache-2.0"
readme = "README.md"
packages = [{ include = "gqlalchemy" }]

[tool.black]
line-length = 120
include = '\.pyi?$'
exclude = '''
/(
    \.git
  | \.hg
  | \.mypy_cache
  | \.tox
  | \.venv
  | _build
  | buck-out
  | build
  | dist
)/
'''

[tool.poetry.dependencies]
python = "^3.9"
pymgclient = "^1.3.1"
networkx = ">=2.5.1,<4.0.0"
pydantic = "^2.3.0"
psutil = ">=5.9,<7.0"
dacite = "^1.6.0"
<<<<<<< HEAD
adlfs = "^2022.2.0"
neo4j = "^4.4.3"
docker = "^5.0.3"
torch = "^1.13.1"
numpy = ">=1.24.1,<3.0"
dgl = "^0.9.1"
=======
adlfs = ">=2023.9.0,<2025.0.0"
neo4j = ">=4.4.3,<6.0.0"
numpy = "^1.26.4"

pyarrow = { version = "^18.0.0", optional = true }
torch = { version = "^2.4", optional = true, source = "pytorch-cpu" }
docker = { version = "^6.1.3", optional = true }

[[tool.poetry.source]]
name = "pytorch-cpu"
url  = "https://download.pytorch.org/whl/cpu"
priority = "explicit"

[tool.poetry.extras]
arrow = ["pyarrow"]
dgl = ["torch", "dgl"]
all = ["pyarrow", "torch", "dgl", "docker"]
torch_pyg = ["torch"]
docker = ["docker"]
>>>>>>> 3c834275

[tool.poetry.group.dev.dependencies]
black = ">=22.3.0,<25.0.0"
pytest-black = ">=0.3.12,<0.7.0"
pytest = ">=7.1.1,<9.0.0"
pytest-cov = ">=2.12.0,<4.0.0"
pytest-flake8 = "^1.0.7"
flake8 = "^6.1.0"
pytest-timeout = ">=1.4.2,<3.0.0"
pre-commit = ">=2.15.0,<4.0.0"

[tool.poe.tasks]
install-dgl = "pip install  dgl==2.4.0 -f https://data.dgl.ai/wheels/torch-2.4/repo.html --no-build-isolation"
install-pyg-cpu = "pip install 'torch>=2.4.0,<=2.5.0' torch-scatter torch-sparse torch-cluster torch-spline-conv torch-geometric -f https://data.pyg.org/whl/torch-2.4.0+cpu.html  --no-build-isolation"

[build-system]
requires = ["poetry-core>=1.0.0"]
build-backend = "poetry.core.masonry.api"<|MERGE_RESOLUTION|>--- conflicted
+++ resolved
@@ -37,17 +37,9 @@
 pydantic = "^2.3.0"
 psutil = ">=5.9,<7.0"
 dacite = "^1.6.0"
-<<<<<<< HEAD
-adlfs = "^2022.2.0"
-neo4j = "^4.4.3"
-docker = "^5.0.3"
-torch = "^1.13.1"
-numpy = ">=1.24.1,<3.0"
-dgl = "^0.9.1"
-=======
 adlfs = ">=2023.9.0,<2025.0.0"
 neo4j = ">=4.4.3,<6.0.0"
-numpy = "^1.26.4"
+numpy = ">=1.26.4, <3.0"
 
 pyarrow = { version = "^18.0.0", optional = true }
 torch = { version = "^2.4", optional = true, source = "pytorch-cpu" }
@@ -64,7 +56,6 @@
 all = ["pyarrow", "torch", "dgl", "docker"]
 torch_pyg = ["torch"]
 docker = ["docker"]
->>>>>>> 3c834275
 
 [tool.poetry.group.dev.dependencies]
 black = ">=22.3.0,<25.0.0"
