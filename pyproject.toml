--- conflicted
+++ resolved
@@ -38,10 +38,7 @@
 pydantic = "^1.8.2"
 pyarrow = "^7.0.0"
 dacite = "^1.6.0"
-<<<<<<< HEAD
 adlfs = "^2022.2.0"
-=======
->>>>>>> 8e167b41
 
 [tool.poetry.dev-dependencies]
 black = "^21.5b1"
