# Copyright (c) 2016-2022 Memgraph Ltd. [https://memgraph.com]
#
# Licensed under the Apache License, Version 2.0 (the "License");
# you may not use this file except in compliance with the License.
# You may obtain a copy of the License at
#
#     http://www.apache.org/licenses/LICENSE-2.0
#
# Unless required by applicable law or agreed to in writing, software
# distributed under the License is distributed on an "AS IS" BASIS,
# WITHOUT WARRANTIES OR CONDITIONS OF ANY KIND, either express or implied.
# See the License for the specific language governing permissions and
# limitations under the License.

from gqlalchemy.exceptions import (
    GQLAlchemyLiteralAndExpressionMissingInWhere,
    GQLAlchemyExtraKeywordArgumentsInWhere,
)
import pytest
from gqlalchemy import (
    InvalidMatchChainException,
    QueryBuilder,
    match,
    call,
    create,
    load_csv,
    unwind,
    with_,
    merge,
    return_,
    Node,
    Relationship,
    Field,
)
<<<<<<< HEAD
from gqlalchemy.memgraph import DepthFirstSearch, Memgraph
=======
from gqlalchemy.memgraph import Memgraph, BreadthFirstSearch
>>>>>>> 33bbf553
from typing import Optional
from unittest.mock import patch
from gqlalchemy.exceptions import GQLAlchemyMissingOrder, GQLAlchemyOrderByTypeError
from gqlalchemy.query_builder import Order


def test_invalid_match_chain_throws_exception():
    with pytest.raises(InvalidMatchChainException):
        QueryBuilder().node(":Label", "n").node(":Label", "m").return_()


def test_simple_create(memgraph):
    query_builder = QueryBuilder().create().node("L1", variable="n").to("TO").node("L2").return_()
    expected_query = " CREATE (n:L1)-[:TO]->(:L2) RETURN * "

    with patch.object(Memgraph, "execute_and_fetch", return_value=None) as mock:
        query_builder.execute()

    mock.assert_called_with(expected_query)


def test_simple_match(memgraph):
    query_builder = QueryBuilder().match().node("L1", variable="n").to("TO").node("L2").return_()
    expected_query = " MATCH (n:L1)-[:TO]->(:L2) RETURN * "

    with patch.object(Memgraph, "execute_and_fetch", return_value=None) as mock:
        query_builder.execute()

    mock.assert_called_with(expected_query)


def test_simple_with_multiple_labels(memgraph):
    query_builder = (
        QueryBuilder().match().node(["L1", "L2", "L3"], variable="n").to("TO").node("L2", variable="m").return_()
    )
    expected_query = " MATCH (n:L1:L2:L3)-[:TO]->(m:L2) RETURN * "

    with patch.object(Memgraph, "execute_and_fetch", return_value=None) as mock:
        query_builder.execute()

    mock.assert_called_with(expected_query)


def test_multiple_matches(memgraph):
    query_builder = (
        QueryBuilder()
        .match()
        .node("L1", variable="n")
        .to("TO")
        .node("L2", variable="m")
        .match(True)
        .node(variable="n")
        .to("TO")
        .node("L3")
        .return_()
    )
    expected_query = " MATCH (n:L1)-[:TO]->(m:L2) OPTIONAL MATCH (n)-[:TO]->(:L3) RETURN * "

    with patch.object(Memgraph, "execute_and_fetch", return_value=None) as mock:
        query_builder.execute()

    mock.assert_called_with(expected_query)


def test_with_empty(memgraph):
    query_builder = QueryBuilder().match().node("L1", variable="n").to("TO").node("L2", variable="m").with_()
    expected_query = " MATCH (n:L1)-[:TO]->(m:L2) WITH * "

    with patch.object(Memgraph, "execute", return_value=None) as mock:
        query_builder.execute()

    mock.assert_called_with(expected_query)


def test_with(memgraph):
    query_builder = QueryBuilder().match().node(variable="n").with_({"n": ""})
    expected_query = " MATCH (n) WITH n "

    with patch.object(Memgraph, "execute", return_value=None) as mock:
        query_builder.execute()

    mock.assert_called_with(expected_query)


def test_union(memgraph):
    query_builder = (
        QueryBuilder()
        .match()
        .node(variable="n1", labels="Node1")
        .return_({"n1": ""})
        .union(include_duplicates=False)
        .match()
        .node(variable="n2", labels="Node2")
        .return_({"n2": ""})
    )
    expected_query = " MATCH (n1:Node1) RETURN n1 UNION MATCH (n2:Node2) RETURN n2 "

    with patch.object(Memgraph, "execute_and_fetch", return_value=None) as mock:
        query_builder.execute()

    mock.assert_called_with(expected_query)


def test_union_all(memgraph):
    query_builder = (
        QueryBuilder()
        .match()
        .node(variable="n1", labels="Node1")
        .return_({"n1": ""})
        .union()
        .match()
        .node(variable="n2", labels="Node2")
        .return_({"n2": ""})
    )
    expected_query = " MATCH (n1:Node1) RETURN n1 UNION ALL MATCH (n2:Node2) RETURN n2 "

    with patch.object(Memgraph, "execute_and_fetch", return_value=None) as mock:
        query_builder.execute()

    mock.assert_called_with(expected_query)


def test_delete(memgraph):
    query_builder = QueryBuilder().match().node(variable="n1", labels="Node1").delete({"n1"})
    expected_query = " MATCH (n1:Node1) DELETE n1 "

    with patch.object(Memgraph, "execute", return_value=None) as mock:
        query_builder.execute()
        mock.assert_called_with(expected_query)


def test_simple_merge(memgraph):
    query_builder = merge().node("L1", variable="n").to("TO").node("L2")
    expected_query = " MERGE (n:L1)-[:TO]->(:L2)"

    with patch.object(Memgraph, "execute", return_value=None) as mock:
        query_builder.execute()

    mock.assert_called_with(expected_query)


def test_base_merge(memgraph):
    query_builder = QueryBuilder().merge().node("L1", variable="n").to("TO").node("L2").return_()
    expected_query = " MERGE (n:L1)-[:TO]->(:L2) RETURN * "

    with patch.object(Memgraph, "execute_and_fetch", return_value=None) as mock:
        query_builder.execute()

    mock.assert_called_with(expected_query)


def test_simple_create_with_variables(memgraph):
    query_builder = (
        QueryBuilder().create().node("L1", variable="n").to("TO", variable="e").node("L2", variable="m").return_()
    )
    expected_query = " CREATE (n:L1)-[e:TO]->(m:L2) RETURN * "

    with patch.object(Memgraph, "execute_and_fetch", return_value=None) as mock:
        query_builder.execute()

    mock.assert_called_with(expected_query)


def test_simple_match_with_variables(memgraph):
    query_builder = (
        QueryBuilder().match().node("L1", variable="n").to("TO", variable="e").node("L2", variable="m").return_()
    )
    expected_query = " MATCH (n:L1)-[e:TO]->(m:L2) RETURN * "
    with patch.object(Memgraph, "execute_and_fetch", return_value=None) as mock:
        query_builder.execute()

    mock.assert_called_with(expected_query)


def test_simple_merge_with_variables(memgraph):
    query_builder = merge().node("L1", variable="n").to("TO", variable="e").node("L2", variable="m").return_()
    expected_query = " MERGE (n:L1)-[e:TO]->(m:L2) RETURN * "

    with patch.object(Memgraph, "execute_and_fetch", return_value=None) as mock:
        query_builder.execute()

    mock.assert_called_with(expected_query)


def test_base_merge_with_variables(memgraph):
    query_builder = (
        QueryBuilder().merge().node("L1", variable="n").to("TO", variable="e").node("L2", variable="m").return_()
    )
    expected_query = " MERGE (n:L1)-[e:TO]->(m:L2) RETURN * "
    with patch.object(Memgraph, "execute_and_fetch", return_value=None) as mock:
        query_builder.execute()

    mock.assert_called_with(expected_query)


def test_delete_detach(memgraph):
    query_builder = (
        QueryBuilder()
        .match()
        .node(variable="n1", labels="Node1")
        .to(edge_label="EDGE")
        .node(variable="n2", labels="Node2")
        .delete(["n1", "n2"], True)
    )
    expected_query = " MATCH (n1:Node1)-[:EDGE]->(n2:Node2) DETACH DELETE n1, n2 "

    with patch.object(Memgraph, "execute", return_value=None) as mock:
        query_builder.execute()

    mock.assert_called_with(expected_query)


def test_remove_property(memgraph):
    query_builder = QueryBuilder().match().node(variable="n", labels="Node").remove({"n.name"})
    expected_query = " MATCH (n:Node) REMOVE n.name "

    with patch.object(Memgraph, "execute", return_value=None) as mock:
        query_builder.execute()

    mock.assert_called_with(expected_query)


def test_multiple_merges(memgraph):
    query_builder = (
        QueryBuilder()
        .merge()
        .node("L1", variable="n")
        .to("TO")
        .node("L2", variable="m")
        .merge()
        .node(variable="n")
        .to("TO")
        .node("L3")
        .return_()
    )
    expected_query = " MERGE (n:L1)-[:TO]->(m:L2) MERGE (n)-[:TO]->(:L3) RETURN * "

    with patch.object(Memgraph, "execute_and_fetch", return_value=None) as mock:
        query_builder.execute()

    mock.assert_called_with(expected_query)


def test_load_csv_with_header(memgraph):
    query_builder = QueryBuilder().load_csv("path/to/my/file.csv", True, "row").return_()
    expected_query = " LOAD CSV FROM 'path/to/my/file.csv' WITH HEADER AS row RETURN * "
    with patch.object(Memgraph, "execute_and_fetch", return_value=None) as mock:
        query_builder.execute()
    mock.assert_called_with(expected_query)


def test_load_csv_no_header(memgraph):
    query_builder = QueryBuilder().load_csv("path/to/my/file.csv", False, "row").return_()
    expected_query = " LOAD CSV FROM 'path/to/my/file.csv' NO HEADER AS row RETURN * "
    with patch.object(Memgraph, "execute_and_fetch", return_value=None) as mock:
        query_builder.execute()
    mock.assert_called_with(expected_query)


def test_where_literal(memgraph):
    query_builder = (
        QueryBuilder()
        .match()
        .node("L1", variable="n")
        .to("TO")
        .node("L2", variable="m")
        .where(item="n.name", operator="=", literal="best_name")
        .return_()
    )
    expected_query = " MATCH (n:L1)-[:TO]->(m:L2) WHERE n.name = 'best_name' RETURN * "

    with patch.object(Memgraph, "execute_and_fetch", return_value=None) as mock:
        query_builder.execute()

    mock.assert_called_with(expected_query)


def test_where_property(memgraph):
    query_builder = (
        QueryBuilder()
        .match()
        .node(labels="L1", variable="n")
        .to(edge_label="TO")
        .node(labels="L2", variable="m")
        .where(item="n.name", operator="=", expression="m.name")
        .return_()
    )
    expected_query = " MATCH (n:L1)-[:TO]->(m:L2) WHERE n.name = m.name RETURN * "

    with patch.object(Memgraph, "execute_and_fetch", return_value=None) as mock:
        query_builder.execute()

    mock.assert_called_with(expected_query)


def test_where_not_property(memgraph):
    query_builder = (
        QueryBuilder()
        .match()
        .node(labels="L1", variable="n")
        .to(edge_label="TO")
        .node(labels="L2", variable="m")
        .where_not(item="n.name", operator="=", expression="m.name")
        .return_()
    )
    expected_query = " MATCH (n:L1)-[:TO]->(m:L2) WHERE NOT n.name = m.name RETURN * "

    with patch.object(Memgraph, "execute_and_fetch", return_value=None) as mock:
        query_builder.execute()

    mock.assert_called_with(expected_query)


def test_where_label(memgraph):
    query_builder = (
        QueryBuilder()
        .match()
        .node(labels="L1", variable="n")
        .to(edge_label="TO")
        .node(labels="L2", variable="m")
        .where(item="n", operator=":", expression="Node")
        .return_()
    )
    expected_query = " MATCH (n:L1)-[:TO]->(m:L2) WHERE n:Node RETURN * "

    with patch.object(Memgraph, "execute_and_fetch", return_value=None) as mock:
        query_builder.execute()

    mock.assert_called_with(expected_query)


def test_where_not_label(memgraph):
    query_builder = (
        QueryBuilder()
        .match()
        .node(labels="L1", variable="n")
        .to(edge_label="TO")
        .node(labels="L2", variable="m")
        .where_not(item="n", operator=":", expression="Node")
        .return_()
    )
    expected_query = " MATCH (n:L1)-[:TO]->(m:L2) WHERE NOT n:Node RETURN * "

    with patch.object(Memgraph, "execute_and_fetch", return_value=None) as mock:
        query_builder.execute()

    mock.assert_called_with(expected_query)


def test_where_literal_and_expression_missing(memgraph):
    with pytest.raises(GQLAlchemyLiteralAndExpressionMissingInWhere):
        (
            QueryBuilder()
            .match()
            .node(labels="L1", variable="n")
            .to(edge_label="TO")
            .node(labels="L2", variable="m")
            .where(item="n.name", operator="=")
            .return_()
        )


def test_where_not_literal_and_expression_missing(memgraph):
    with pytest.raises(GQLAlchemyLiteralAndExpressionMissingInWhere):
        (
            QueryBuilder()
            .match()
            .node(labels="L1", variable="n")
            .to(edge_label="TO")
            .node(labels="L2", variable="m")
            .where_not(item="n.name", operator="=")
            .return_()
        )


def test_where_extra_values(memgraph):
    with pytest.raises(GQLAlchemyExtraKeywordArgumentsInWhere):
        (
            QueryBuilder()
            .match()
            .node(labels="L1", variable="n")
            .to(edge_label="TO")
            .node(labels="L2", variable="m")
            .where(item="n.name", operator="=", literal="best_name", expression="Node")
            .return_()
        )


def test_where_not_extra_values(memgraph):
    with pytest.raises(GQLAlchemyExtraKeywordArgumentsInWhere):
        (
            QueryBuilder()
            .match()
            .node(labels="L1", variable="n")
            .to(edge_label="TO")
            .node(labels="L2", variable="m")
            .where_not(item="n.name", operator="=", literal="best_name", expression="Node")
            .return_()
        )


def test_or_where_literal(memgraph):
    query_builder = (
        QueryBuilder()
        .match()
        .node(labels="L1", variable="n")
        .to(edge_label="TO")
        .node(labels="L2", variable="m")
        .where(item="n.name", operator="=", literal="best_name")
        .or_where(item="m.id", operator="<", literal=4)
        .return_()
    )
    expected_query = " MATCH (n:L1)-[:TO]->(m:L2) WHERE n.name = 'best_name' OR m.id < 4 RETURN * "

    with patch.object(Memgraph, "execute_and_fetch", return_value=None) as mock:
        query_builder.execute()

    mock.assert_called_with(expected_query)


def test_or_not_where_literal(memgraph):
    query_builder = (
        QueryBuilder()
        .match()
        .node(labels="L1", variable="n")
        .to(edge_label="TO")
        .node(labels="L2", variable="m")
        .where(item="n.name", operator="=", literal="best_name")
        .or_not_where(item="m.id", operator="<", literal=4)
        .return_()
    )
    expected_query = " MATCH (n:L1)-[:TO]->(m:L2) WHERE n.name = 'best_name' OR NOT m.id < 4 RETURN * "

    with patch.object(Memgraph, "execute_and_fetch", return_value=None) as mock:
        query_builder.execute()

    mock.assert_called_with(expected_query)


def test_or_where_property(memgraph):
    query_builder = (
        QueryBuilder()
        .match()
        .node(labels="L1", variable="n")
        .to(edge_label="TO")
        .node(labels="L2", variable="m")
        .where(item="n.name", operator="=", expression="m.name")
        .or_where(item="m.name", operator="=", expression="n.last_name")
        .return_()
    )
    expected_query = " MATCH (n:L1)-[:TO]->(m:L2) WHERE n.name = m.name OR m.name = n.last_name RETURN * "

    with patch.object(Memgraph, "execute_and_fetch", return_value=None) as mock:
        query_builder.execute()

    mock.assert_called_with(expected_query)


def test_or_not_where_property(memgraph):
    query_builder = (
        QueryBuilder()
        .match()
        .node(labels="L1", variable="n")
        .to(edge_label="TO")
        .node(labels="L2", variable="m")
        .where(item="n.name", operator="=", expression="m.name")
        .or_not_where(item="m.name", operator="=", expression="n.last_name")
        .return_()
    )
    expected_query = " MATCH (n:L1)-[:TO]->(m:L2) WHERE n.name = m.name OR NOT m.name = n.last_name RETURN * "

    with patch.object(Memgraph, "execute_and_fetch", return_value=None) as mock:
        query_builder.execute()

    mock.assert_called_with(expected_query)


def test_or_where_label(memgraph):
    query_builder = (
        QueryBuilder()
        .match()
        .node(labels="L1", variable="n")
        .to(edge_label="TO")
        .node(labels="L2", variable="m")
        .where(item="n", operator=":", expression="Node")
        .or_where(item="m", operator=":", expression="User")
        .return_()
    )
    expected_query = " MATCH (n:L1)-[:TO]->(m:L2) WHERE n:Node OR m:User RETURN * "

    with patch.object(Memgraph, "execute_and_fetch", return_value=None) as mock:
        query_builder.execute()

    mock.assert_called_with(expected_query)


def test_or_not_where_label(memgraph):
    query_builder = (
        QueryBuilder()
        .match()
        .node(labels="L1", variable="n")
        .to(edge_label="TO")
        .node(labels="L2", variable="m")
        .where(item="n", operator=":", expression="Node")
        .or_not_where(item="m", operator=":", expression="User")
        .return_()
    )
    expected_query = " MATCH (n:L1)-[:TO]->(m:L2) WHERE n:Node OR NOT m:User RETURN * "

    with patch.object(Memgraph, "execute_and_fetch", return_value=None) as mock:
        query_builder.execute()

    mock.assert_called_with(expected_query)


def test_or_where_literal_and_expression_missing(memgraph):
    with pytest.raises(GQLAlchemyLiteralAndExpressionMissingInWhere):
        (
            QueryBuilder()
            .match()
            .node(labels="L1", variable="n")
            .to(edge_label="TO")
            .node(labels="L2", variable="m")
            .where(item="n.name", operator="=", literal="my_name")
            .or_where(item="m.name", operator="=")
            .return_()
        )


def test_or_not_where_literal_and_expression_missing(memgraph):
    with pytest.raises(GQLAlchemyLiteralAndExpressionMissingInWhere):
        (
            QueryBuilder()
            .match()
            .node(labels="L1", variable="n")
            .to(edge_label="TO")
            .node(labels="L2", variable="m")
            .where(item="n.name", operator="=", literal="my_name")
            .or_not_where(item="m.name", operator="=")
            .return_()
        )


def test_or_where_extra_values(memgraph):
    with pytest.raises(GQLAlchemyExtraKeywordArgumentsInWhere):
        (
            QueryBuilder()
            .match()
            .node(labels="L1", variable="n")
            .to(edge_label="TO")
            .node(labels="L2", variable="m")
            .where(item="m.name", operator="=", literal="best_name")
            .or_where(item="n.name", operator="=", literal="best_name", expression="Node")
            .return_()
        )


def test_or_not_where_extra_values(memgraph):
    with pytest.raises(GQLAlchemyExtraKeywordArgumentsInWhere):
        (
            QueryBuilder()
            .match()
            .node(labels="L1", variable="n")
            .to(edge_label="TO")
            .node(labels="L2", variable="m")
            .where(item="m.name", operator="=", literal="best_name")
            .or_not_where(item="n.name", operator="=", literal="best_name", expression="Node")
            .return_()
        )


def test_and_where_literal(memgraph):
    query_builder = (
        QueryBuilder()
        .match()
        .node(labels="L1", variable="n")
        .to(edge_label="TO")
        .node(labels="L2", variable="m")
        .where(item="n.name", operator="=", literal="best_name")
        .and_where(item="m.id", operator="<", literal=4)
        .return_()
    )
    expected_query = " MATCH (n:L1)-[:TO]->(m:L2) WHERE n.name = 'best_name' AND m.id < 4 RETURN * "

    with patch.object(Memgraph, "execute_and_fetch", return_value=None) as mock:
        query_builder.execute()

    mock.assert_called_with(expected_query)


def test_and_not_where_literal(memgraph):
    query_builder = (
        QueryBuilder()
        .match()
        .node(labels="L1", variable="n")
        .to(edge_label="TO")
        .node(labels="L2", variable="m")
        .where(item="n.name", operator="=", literal="best_name")
        .and_not_where(item="m.id", operator="<", literal=4)
        .return_()
    )
    expected_query = " MATCH (n:L1)-[:TO]->(m:L2) WHERE n.name = 'best_name' AND NOT m.id < 4 RETURN * "

    with patch.object(Memgraph, "execute_and_fetch", return_value=None) as mock:
        query_builder.execute()

    mock.assert_called_with(expected_query)


def test_and_where_property(memgraph):
    query_builder = (
        QueryBuilder()
        .match()
        .node(labels="L1", variable="n")
        .to(edge_label="TO")
        .node(labels="L2", variable="m")
        .where(item="n.name", operator="=", expression="m.name")
        .and_where(item="m.name", operator="=", expression="n.last_name")
        .return_()
    )
    expected_query = " MATCH (n:L1)-[:TO]->(m:L2) WHERE n.name = m.name AND m.name = n.last_name RETURN * "

    with patch.object(Memgraph, "execute_and_fetch", return_value=None) as mock:
        query_builder.execute()

    mock.assert_called_with(expected_query)


def test_and_not_where_property(memgraph):
    query_builder = (
        QueryBuilder()
        .match()
        .node(labels="L1", variable="n")
        .to(edge_label="TO")
        .node(labels="L2", variable="m")
        .where(item="n.name", operator="=", expression="m.name")
        .and_not_where(item="m.name", operator="=", expression="n.last_name")
        .return_()
    )
    expected_query = " MATCH (n:L1)-[:TO]->(m:L2) WHERE n.name = m.name AND NOT m.name = n.last_name RETURN * "

    with patch.object(Memgraph, "execute_and_fetch", return_value=None) as mock:
        query_builder.execute()

    mock.assert_called_with(expected_query)


def test_and_where_label(memgraph):
    query_builder = (
        QueryBuilder()
        .match()
        .node(labels="L1", variable="n")
        .to(edge_label="TO")
        .node(labels="L2", variable="m")
        .where(item="n", operator=":", expression="Node")
        .and_where(item="m", operator=":", expression="User")
        .return_()
    )
    expected_query = " MATCH (n:L1)-[:TO]->(m:L2) WHERE n:Node AND m:User RETURN * "

    with patch.object(Memgraph, "execute_and_fetch", return_value=None) as mock:
        query_builder.execute()

    mock.assert_called_with(expected_query)


def test_and_not_where_label(memgraph):
    query_builder = (
        QueryBuilder()
        .match()
        .node(labels="L1", variable="n")
        .to(edge_label="TO")
        .node("L2", variable="m")
        .where(item="n", operator=":", expression="Node")
        .and_not_where(item="m", operator=":", expression="User")
        .return_()
    )
    expected_query = " MATCH (n:L1)-[:TO]->(m:L2) WHERE n:Node AND NOT m:User RETURN * "

    with patch.object(Memgraph, "execute_and_fetch", return_value=None) as mock:
        query_builder.execute()

    mock.assert_called_with(expected_query)


def test_and_where_literal_and_expression_missing(memgraph):
    with pytest.raises(GQLAlchemyLiteralAndExpressionMissingInWhere):
        (
            QueryBuilder()
            .match()
            .node(labels="L1", variable="n")
            .to(edge_label="TO")
            .node(labels="L2", variable="m")
            .where(item="n.name", operator="=", literal="my_name")
            .and_where(item="m.name", operator="=")
            .return_()
        )


def test_and_not_where_literal_and_expression_missing(memgraph):
    with pytest.raises(GQLAlchemyLiteralAndExpressionMissingInWhere):
        (
            QueryBuilder()
            .match()
            .node(labels="L1", variable="n")
            .to(edge_label="TO")
            .node(labels="L2", variable="m")
            .where(item="n.name", operator="=", literal="my_name")
            .and_not_where(item="m.name", operator="=")
            .return_()
        )


def test_and_where_extra_values(memgraph):
    with pytest.raises(GQLAlchemyExtraKeywordArgumentsInWhere):
        (
            QueryBuilder()
            .match()
            .node(labels="L1", variable="n")
            .to(edge_label="TO")
            .node(labels="L2", variable="m")
            .where(item="m.name", operator="=", literal="best_name")
            .and_where(item="n.name", operator="=", literal="best_name", expression="Node")
            .return_()
        )


def test_and_not_where_extra_values(memgraph):
    with pytest.raises(GQLAlchemyExtraKeywordArgumentsInWhere):
        (
            QueryBuilder()
            .match()
            .node(labels="L1", variable="n")
            .to(edge_label="TO")
            .node(labels="L2", variable="m")
            .where(item="m.name", operator="=", literal="best_name")
            .and_not_where(item="n.name", operator="=", literal="best_name", expression="Node")
            .return_()
        )


def test_xor_where_literal(memgraph):
    query_builder = (
        QueryBuilder()
        .match()
        .node(labels="L1", variable="n")
        .to(edge_label="TO")
        .node(labels="L2", variable="m")
        .where(item="n.name", operator="=", literal="best_name")
        .xor_where(item="m.id", operator="<", literal=4)
        .return_()
    )
    expected_query = " MATCH (n:L1)-[:TO]->(m:L2) WHERE n.name = 'best_name' XOR m.id < 4 RETURN * "

    with patch.object(Memgraph, "execute_and_fetch", return_value=None) as mock:
        query_builder.execute()

    mock.assert_called_with(expected_query)


def test_xor_not_where_literal(memgraph):
    query_builder = (
        QueryBuilder()
        .match()
        .node(labels="L1", variable="n")
        .to(edge_label="TO")
        .node(labels="L2", variable="m")
        .where(item="n.name", operator="=", literal="best_name")
        .xor_not_where(item="m.id", operator="<", literal=4)
        .return_()
    )
    expected_query = " MATCH (n:L1)-[:TO]->(m:L2) WHERE n.name = 'best_name' XOR NOT m.id < 4 RETURN * "

    with patch.object(Memgraph, "execute_and_fetch", return_value=None) as mock:
        query_builder.execute()

    mock.assert_called_with(expected_query)


def test_xor_where_property(memgraph):
    query_builder = (
        QueryBuilder()
        .match()
        .node(labels="L1", variable="n")
        .to(edge_label="TO")
        .node(labels="L2", variable="m")
        .where(item="n.name", operator="=", expression="m.name")
        .xor_where(item="m.name", operator="=", expression="n.last_name")
        .return_()
    )
    expected_query = " MATCH (n:L1)-[:TO]->(m:L2) WHERE n.name = m.name XOR m.name = n.last_name RETURN * "

    with patch.object(Memgraph, "execute_and_fetch", return_value=None) as mock:
        query_builder.execute()

    mock.assert_called_with(expected_query)


def test_xor_not_where_property(memgraph):
    query_builder = (
        QueryBuilder()
        .match()
        .node(labels="L1", variable="n")
        .to(edge_label="TO")
        .node(labels="L2", variable="m")
        .where(item="n.name", operator="=", expression="m.name")
        .xor_not_where(item="m.name", operator="=", expression="n.last_name")
        .return_()
    )
    expected_query = " MATCH (n:L1)-[:TO]->(m:L2) WHERE n.name = m.name XOR NOT m.name = n.last_name RETURN * "

    with patch.object(Memgraph, "execute_and_fetch", return_value=None) as mock:
        query_builder.execute()

    mock.assert_called_with(expected_query)


def test_xor_where_label(memgraph):
    query_builder = (
        QueryBuilder()
        .match()
        .node(labels="L1", variable="n")
        .to(edge_label="TO")
        .node(labels="L2", variable="m")
        .where(item="n", operator=":", expression="Node")
        .xor_where(item="m", operator=":", expression="User")
        .return_()
    )
    expected_query = " MATCH (n:L1)-[:TO]->(m:L2) WHERE n:Node XOR m:User RETURN * "

    with patch.object(Memgraph, "execute_and_fetch", return_value=None) as mock:
        query_builder.execute()

    mock.assert_called_with(expected_query)


def test_xor_not_where_label(memgraph):
    query_builder = (
        QueryBuilder()
        .match()
        .node(labels="L1", variable="n")
        .to(edge_label="TO")
        .node(labels="L2", variable="m")
        .where(item="n", operator=":", expression="Node")
        .xor_not_where(item="m", operator=":", expression="User")
        .return_()
    )
    expected_query = " MATCH (n:L1)-[:TO]->(m:L2) WHERE n:Node XOR NOT m:User RETURN * "

    with patch.object(Memgraph, "execute_and_fetch", return_value=None) as mock:
        query_builder.execute()

    mock.assert_called_with(expected_query)


def test_xor_where_literal_and_expression_missing(memgraph):
    with pytest.raises(GQLAlchemyLiteralAndExpressionMissingInWhere):
        (
            QueryBuilder()
            .match()
            .node(labels="L1", variable="n")
            .to(edge_label="TO")
            .node(labels="L2", variable="m")
            .where(item="n.name", operator="=", literal="my_name")
            .xor_where(item="m.name", operator="=")
            .return_()
        )


def test_xor_not_where_literal_and_expression_missing(memgraph):
    with pytest.raises(GQLAlchemyLiteralAndExpressionMissingInWhere):
        (
            QueryBuilder()
            .match()
            .node(labels="L1", variable="n")
            .to(edge_label="TO")
            .node(labels="L2", variable="m")
            .where(item="n.name", operator="=", literal="my_name")
            .xor_not_where(item="m.name", operator="=")
            .return_()
        )


def test_xor_and_where_extra_values(memgraph):
    with pytest.raises(GQLAlchemyExtraKeywordArgumentsInWhere):
        (
            QueryBuilder()
            .match()
            .node(labels="L1", variable="n")
            .to(edge_label="TO")
            .node(labels="L2", variable="m")
            .where(item="m.name", operator="=", literal="best_name")
            .xor_where(item="n.name", operator="=", literal="best_name", expression="Node")
            .return_()
        )


def test_xor_not_and_where_extra_values(memgraph):
    with pytest.raises(GQLAlchemyExtraKeywordArgumentsInWhere):
        (
            QueryBuilder()
            .match()
            .node(labels="L1", variable="n")
            .to(edge_label="TO")
            .node(labels="L2", variable="m")
            .where(item="m.name", operator="=", literal="best_name")
            .xor_not_where(item="n.name", operator="=", literal="best_name", expression="Node")
            .return_()
        )


def test_and_or_xor_not_where(memgraph):
    query_builder = (
        QueryBuilder()
        .match()
        .node(labels="L1", variable="n")
        .to(edge_label="TO")
        .node(labels="L2", variable="m")
        .where(item="n", operator=":", expression="Node")
        .and_where(item="n.age", operator=">", literal=5)
        .or_where(item="n", operator=":", expression="Node2")
        .xor_where(item="n.name", operator="=", expression="m.name")
        .xor_not_where(item="m", operator=":", expression="User")
        .or_not_where(item="m", operator=":", expression="Node")
        .and_not_where(item="m.name", operator="=", literal="John")
        .return_()
    )
    expected_query = " MATCH (n:L1)-[:TO]->(m:L2) WHERE n:Node AND n.age > 5 OR n:Node2 XOR n.name = m.name XOR NOT m:User OR NOT m:Node AND NOT m.name = 'John' RETURN * "

    with patch.object(Memgraph, "execute_and_fetch", return_value=None) as mock:
        query_builder.execute()

    mock.assert_called_with(expected_query)


def test_get_single(memgraph):
    query_builder = QueryBuilder().match().node("L1", variable="n").to("TO").node("L2", variable="m").return_({"n": ""})
    expected_query = " MATCH (n:L1)-[:TO]->(m:L2) RETURN n "

    with patch.object(Memgraph, "execute_and_fetch", return_value=iter([{"n": None}])) as mock:
        query_builder.get_single(retrieve="n")

    mock.assert_called_with(expected_query)


def test_return_empty(memgraph):
    query_builder = QueryBuilder().match().node("L1", variable="n").to("TO").node("L2", variable="m").return_()
    expected_query = " MATCH (n:L1)-[:TO]->(m:L2) RETURN * "

    with patch.object(Memgraph, "execute_and_fetch", return_value=None) as mock:
        query_builder.execute()

    mock.assert_called_with(expected_query)


def test_return_alias(memgraph):
    query_builder = (
        QueryBuilder().match().node("L1", variable="n").to("TO").node("L2", variable="m").return_({"L1": "first"})
    )
    expected_query = " MATCH (n:L1)-[:TO]->(m:L2) RETURN L1 AS first "

    with patch.object(Memgraph, "execute_and_fetch", return_value=None) as mock:
        query_builder.execute()

    mock.assert_called_with(expected_query)


def test_return_alias_same_as_variable(memgraph):
    query_builder = (
        QueryBuilder().match().node("L1", variable="n").to("TO").node("L2", variable="m").return_({"L1": "L1"})
    )
    expected_query = " MATCH (n:L1)-[:TO]->(m:L2) RETURN L1 "

    with patch.object(Memgraph, "execute_and_fetch", return_value=None) as mock:
        query_builder.execute()

    mock.assert_called_with(expected_query)


def test_return_alias_empty(memgraph):
    query_builder = (
        QueryBuilder().match().node("L1", variable="n").to("TO").node("L2", variable="m").return_({"L1": ""})
    )
    expected_query = " MATCH (n:L1)-[:TO]->(m:L2) RETURN L1 "

    with patch.object(Memgraph, "execute_and_fetch", return_value=None) as mock:
        query_builder.execute()

    mock.assert_called_with(expected_query)


def test_call_procedure_pagerank(memgraph):
    query_builder = (
        QueryBuilder()
        .call(procedure="pagerank.get")
        .yield_({"node": "", "rank": ""})
        .return_({"node": "node", "rank": "rank"})
    )
    expected_query = " CALL pagerank.get() YIELD node, rank RETURN node, rank "
    with patch.object(Memgraph, "execute_and_fetch", return_value=None) as mock:
        query_builder.execute()

    mock.assert_called_with(expected_query)


def test_call_procedure_node2vec(memgraph):
    query_builder = QueryBuilder().call(procedure="node2vec_online.get_embeddings", arguments="False, 2.0, 0.5")
    expected_query = " CALL node2vec_online.get_embeddings(False, 2.0, 0.5) "
    with patch.object(Memgraph, "execute", return_value=None) as mock:
        query_builder.execute()

    mock.assert_called_with(expected_query)


def test_call_procedure_nxalg_betweenness_centrality(memgraph):
    query_builder = (
        QueryBuilder()
        .call(procedure="nxalg.betweenness_centrality", arguments="20, True")
        .yield_()
        .return_({"node": "", "betweenness": ""})
    )
    expected_query = " CALL nxalg.betweenness_centrality(20, True) YIELD * RETURN node, betweenness "
    with patch.object(Memgraph, "execute_and_fetch", return_value=None) as mock:
        query_builder.execute()

    mock.assert_called_with(expected_query)


def test_unwind(memgraph):
    query_builder = (
        QueryBuilder().unwind(list_expression="[1, 2, 3, null]", variable="x").return_({"x": "", "'val'": "y"})
    )
    expected_query = " UNWIND [1, 2, 3, null] AS x RETURN x, 'val' AS y "

    with patch.object(Memgraph, "execute_and_fetch", return_value=None) as mock:
        query_builder.execute()

    mock.assert_called_with(expected_query)


def test_remove_label(memgraph):
    query_builder = QueryBuilder().match().node(variable="n", labels=["Node1", "Node2"]).remove({"n:Node2"})
    expected_query = " MATCH (n:Node1:Node2) REMOVE n:Node2 "

    with patch.object(Memgraph, "execute", return_value=None) as mock:
        query_builder.execute()

    mock.assert_called_with(expected_query)


def test_remove_property_and_label(memgraph):
    query_builder = QueryBuilder().match().node(variable="n", labels=["Node1", "Node2"]).remove(["n:Node2", "n.name"])
    expected_query = " MATCH (n:Node1:Node2) REMOVE n:Node2, n.name "

    with patch.object(Memgraph, "execute", return_value=None) as mock:
        query_builder.execute()

    mock.assert_called_with(expected_query)


def test_order_by(memgraph):
    query_builder = QueryBuilder().match().node(variable="n").return_().order_by(properties="n.id")
    expected_query = " MATCH (n) RETURN * ORDER BY n.id "

    with patch.object(Memgraph, "execute_and_fetch", return_value=None) as mock:
        query_builder.execute()

    mock.assert_called_with(expected_query)


def test_order_by_desc(memgraph):
    query_builder = QueryBuilder().match().node(variable="n").return_().order_by(properties=("n.id", Order.DESC))
    expected_query = " MATCH (n) RETURN * ORDER BY n.id DESC "

    with patch.object(Memgraph, "execute_and_fetch", return_value=None) as mock:
        query_builder.execute()

    mock.assert_called_with(expected_query)


def test_order_by_asc(memgraph):
    query_builder = QueryBuilder().match().node(variable="n").return_().order_by(properties=("n.id", Order.ASC))
    expected_query = " MATCH (n) RETURN * ORDER BY n.id ASC "

    with patch.object(Memgraph, "execute_and_fetch", return_value=None) as mock:
        query_builder.execute()

    mock.assert_called_with(expected_query)


def test_order_by_wrong_ordering(memgraph):
    with pytest.raises(GQLAlchemyMissingOrder):
        QueryBuilder().match().node(variable="n").return_().order_by(properties=("n.id", "DESCE"))


def test_order_by_wrong_type(memgraph):
    with pytest.raises(GQLAlchemyOrderByTypeError):
        QueryBuilder().match().node(variable="n").return_().order_by(properties=1)


def test_order_by_properties(memgraph):
    query_builder = (
        QueryBuilder()
        .match()
        .node(variable="n")
        .return_()
        .order_by(properties=[("n.id", Order.DESC), "n.name", ("n.last_name", Order.DESC)])
    )
    expected_query = " MATCH (n) RETURN * ORDER BY n.id DESC, n.name, n.last_name DESC "

    with patch.object(Memgraph, "execute_and_fetch", return_value=None) as mock:
        query_builder.execute()

    mock.assert_called_with(expected_query)


def test_order_by_asc_desc(memgraph):
    query_builder = (
        QueryBuilder()
        .match()
        .node(variable="n")
        .return_()
        .order_by(
            properties=[
                ("n.id", Order.ASC),
                "n.name",
                ("n.last_name", Order.DESC),
                ("n.age", Order.ASCENDING),
                ("n.middle_name", Order.DESCENDING),
            ]
        )
    )
    expected_query = (
        " MATCH (n) RETURN * ORDER BY n.id ASC, n.name, n.last_name DESC, n.age ASCENDING, n.middle_name DESCENDING "
    )

    with patch.object(Memgraph, "execute_and_fetch", return_value=None) as mock:
        query_builder.execute()

    mock.assert_called_with(expected_query)


def test_limit(memgraph):
    query_builder = QueryBuilder().match().node(variable="n").return_().limit("3")
    expected_query = " MATCH (n) RETURN * LIMIT 3 "

    with patch.object(Memgraph, "execute_and_fetch", return_value=None) as mock:
        query_builder.execute()

    mock.assert_called_with(expected_query)


def test_skip(memgraph):
    query_builder = QueryBuilder().match().node(variable="n").return_({"n": ""}).skip("1")
    expected_query = " MATCH (n) RETURN n SKIP 1 "

    with patch.object(Memgraph, "execute_and_fetch", return_value=None) as mock:
        query_builder.execute()

    mock.assert_called_with(expected_query)


def test_base_class_match(memgraph):
    query_builder = match().node(variable="n").return_({"n": ""})
    expected_query = " MATCH (n) RETURN n "

    with patch.object(Memgraph, "execute_and_fetch", return_value=None) as mock:
        query_builder.execute()

    mock.assert_called_with(expected_query)


def test_base_class_call(memgraph):
    query_builder = call("pagerank.get").yield_().return_()
    expected_query = " CALL pagerank.get() YIELD * RETURN * "

    with patch.object(Memgraph, "execute_and_fetch", return_value=None) as mock:
        query_builder.execute()

    mock.assert_called_with(expected_query)


def test_base_class_create(memgraph):
    query_builder = create().node(variable="n", labels="TEST", prop="test").return_(results={"n": "n"})
    expected_query = " CREATE (n:TEST {prop: 'test'}) RETURN n "

    with patch.object(Memgraph, "execute_and_fetch", return_value=None) as mock:
        query_builder.execute()

    mock.assert_called_with(expected_query)


def test_base_class_unwind(memgraph):
    query_builder = unwind("[1, 2, 3]", "x").return_({"x": "x"})
    expected_query = " UNWIND [1, 2, 3] AS x RETURN x "

    with patch.object(Memgraph, "execute_and_fetch", return_value=None) as mock:
        query_builder.execute()

    mock.assert_called_with(expected_query)


def test_base_class_with(memgraph):
    query_builder = with_({"10": "n"}).return_({"n": ""})
    expected_query = " WITH 10 AS n RETURN n "

    with patch.object(Memgraph, "execute_and_fetch", return_value=None) as mock:
        query_builder.execute()

    mock.assert_called_with(expected_query)


def test_base_class_load_csv(memgraph):
    query_builder = load_csv("path/to/my/file.csv", True, "row").return_()
    expected_query = " LOAD CSV FROM 'path/to/my/file.csv' WITH HEADER AS row RETURN * "

    with patch.object(Memgraph, "execute_and_fetch", return_value=None) as mock:
        query_builder.execute()

    mock.assert_called_with(expected_query)


def test_base_class_return(memgraph):
    query_builder = return_({"n": "n"})
    expected_query = " RETURN n "

    with patch.object(Memgraph, "execute_and_fetch", return_value=None) as mock:
        query_builder.execute()

    mock.assert_called_with(expected_query)


def test_from(memgraph):
    query_builder = match().node("L1", variable="n").from_("TO", variable="e").node("L2", variable="m").return_()
    expected_query = " MATCH (n:L1)<-[e:TO]-(m:L2) RETURN * "

    with patch.object(Memgraph, "execute_and_fetch", return_value=None) as mock:
        query_builder.execute()

    mock.assert_called_with(expected_query)


def test_add_string_partial(memgraph):
    query_builder = match().node("Node1", variable="n").to("TO", variable="e").add_custom_cypher("(m:L2) ").return_()
    expected_query = " MATCH (n:Node1)-[e:TO]->(m:L2) RETURN * "

    with patch.object(Memgraph, "execute_and_fetch", return_value=None) as mock:
        query_builder.execute()

    mock.assert_called_with(expected_query)


def test_add_string_complete(memgraph):
    query_builder = QueryBuilder().add_custom_cypher("MATCH (n) RETURN n")
    expected_query = "MATCH (n) RETURN n"

    with patch.object(Memgraph, "execute_and_fetch", return_value=None) as mock:
        query_builder.execute()

    mock.assert_called_with(expected_query)


def test_node_instance(memgraph):
    class User(Node):
        name: Optional[str] = Field(index=True, unique=True, db=memgraph)

    user = User(name="Ron").save(memgraph)
    query_builder = QueryBuilder().match().node(node=user, variable="u").return_()
    expected_query = " MATCH (u:User {name: 'Ron'}) RETURN * "

    with patch.object(Memgraph, "execute_and_fetch", return_value=None) as mock:
        query_builder.execute()

    mock.assert_called_with(expected_query)


def test_unsaved_node_instance(memgraph):
    class User(Node):
        name: Optional[str] = Field(index=True, unique=True, db=memgraph)

    user = User(name="Ron")
    query_builder = QueryBuilder().match().node(node=user, variable="u").return_()
    expected_query = " MATCH (u:User {name: 'Ron'}) RETURN * "

    with patch.object(Memgraph, "execute_and_fetch", return_value=None) as mock:
        query_builder.execute()

    mock.assert_called_with(expected_query)


def test_node_relationship_instances(memgraph):
    class User(Node):
        name: Optional[str] = Field(index=True, unique=True, db=memgraph)

    class Follows_test(Relationship, type="FOLLOWS"):
        pass

    user_1 = User(name="Ron").save(memgraph)
    user_2 = User(name="Leslie").save(memgraph)
    follows = Follows_test(_start_node_id=user_1._id, _end_node_id=user_2._id).save(memgraph)
    query_builder = (
        QueryBuilder()
        .match()
        .node(node=user_1, variable="user_1")
        .to(relationship=follows)
        .node(node=user_2, variable="user_2")
        .return_()
    )
    expected_query = " MATCH (user_1:User {name: 'Ron'})-[:FOLLOWS]->(user_2:User {name: 'Leslie'}) RETURN * "

    with patch.object(Memgraph, "execute_and_fetch", return_value=None) as mock:
        query_builder.execute()

    mock.assert_called_with(expected_query)


def test_unsaved_node_relationship_instances(memgraph):
    class User(Node):
        name: Optional[str] = Field(index=True, unique=True, db=memgraph)

    class Follows_test(Relationship, type="FOLLOWS"):
        pass

    user_1 = User(name="Ron")
    user_2 = User(name="Leslie")
    follows = Follows_test()
    query_builder = (
        QueryBuilder()
        .match()
        .node(node=user_1, variable="user_1")
        .to(relationship=follows)
        .node(node=user_2, variable="user_2")
        .return_()
    )
    expected_query = " MATCH (user_1:User {name: 'Ron'})-[:FOLLOWS]->(user_2:User {name: 'Leslie'}) RETURN * "

    with patch.object(Memgraph, "execute_and_fetch", return_value=None) as mock:
        query_builder.execute()

    mock.assert_called_with(expected_query)


<<<<<<< HEAD
def test_dfs():
    dfs_alg = DepthFirstSearch()
=======
def test_bfs():
    bfs_alg = BreadthFirstSearch()
>>>>>>> 33bbf553

    query_builder = (
        QueryBuilder()
        .match()
        .node(labels="City", name="Zagreb")
<<<<<<< HEAD
        .to(edge_label="Road", algorithm=dfs_alg)
        .node(labels="City", name="Paris")
        .return_()
    )
    expected_query = " MATCH (:City {name: 'Zagreb'})-[:Road *]->(:City {name: 'Paris'}) RETURN * "
=======
        .to(edge_label="Road", algorithm=bfs_alg)
        .node(labels="City", name="Paris")
        .return_()
    )
    expected_query = " MATCH (:City {name: 'Zagreb'})-[:Road *BFS]->(:City {name: 'Paris'}) RETURN * "
>>>>>>> 33bbf553

    with patch.object(Memgraph, "execute_and_fetch", return_value=None) as mock:
        query_builder.execute()

    mock.assert_called_with(expected_query)


<<<<<<< HEAD
def test_dfs_filter_label():
    dfs_alg = DepthFirstSearch(condition="r.length <= 200 AND n.name != 'Metz'")
=======
def test_bfs_filter_label():
    bfs_alg = BreadthFirstSearch(condition="r.length <= 200 AND n.name != 'Metz'")
>>>>>>> 33bbf553

    query_builder = (
        QueryBuilder()
        .match()
        .node(labels="City", name="Paris")
<<<<<<< HEAD
        .to(edge_label="Road", algorithm=dfs_alg)
=======
        .to(edge_label="Road", algorithm=bfs_alg)
>>>>>>> 33bbf553
        .node(labels="City", name="Berlin")
        .return_()
    )

<<<<<<< HEAD
    expected_query = " MATCH (:City {name: 'Paris'})-[:Road * (r, n | r.length <= 200 AND n.name != 'Metz')]->(:City {name: 'Berlin'}) RETURN * "
=======
    expected_query = " MATCH (:City {name: 'Paris'})-[:Road *BFS (r, n | r.length <= 200 AND n.name != 'Metz')]->(:City {name: 'Berlin'}) RETURN * "
>>>>>>> 33bbf553

    with patch.object(Memgraph, "execute_and_fetch", return_value=None) as mock:
        query_builder.execute()

    mock.assert_called_with(expected_query)


@pytest.mark.parametrize(
    "lower_bound, upper_bound, expected_query",
    [
<<<<<<< HEAD
        (1, 15, " MATCH (a {id: 723})-[ * 1..15 (r, n | r.x > 12 AND n.y < 3)]-() RETURN * "),
        (3, None, " MATCH (a {id: 723})-[ * 3.. (r, n | r.x > 12 AND n.y < 3)]-() RETURN * "),
        (None, 10, " MATCH (a {id: 723})-[ * ..10 (r, n | r.x > 12 AND n.y < 3)]-() RETURN * "),
        (None, None, " MATCH (a {id: 723})-[ * (r, n | r.x > 12 AND n.y < 3)]-() RETURN * "),
    ],
)
def test_dfs_bounds(lower_bound, upper_bound, expected_query):
    dfs_alg = DepthFirstSearch(lower_bound=lower_bound, upper_bound=upper_bound, condition="r.x > 12 AND n.y < 3")

    query_builder = (
        QueryBuilder().match().node(variable="a", id=723).to(directed=False, algorithm=dfs_alg).node().return_()
=======
        (1, 15, " MATCH (a {id: 723})-[ *BFS 1..15 (r, n | r.x > 12 AND n.y < 3)]-() RETURN * "),
        (3, None, " MATCH (a {id: 723})-[ *BFS 3.. (r, n | r.x > 12 AND n.y < 3)]-() RETURN * "),
        (None, 10, " MATCH (a {id: 723})-[ *BFS ..10 (r, n | r.x > 12 AND n.y < 3)]-() RETURN * "),
        (None, None, " MATCH (a {id: 723})-[ *BFS (r, n | r.x > 12 AND n.y < 3)]-() RETURN * "),
    ],
)
def test_bfs_bounds(lower_bound, upper_bound, expected_query):
    bfs_alg = BreadthFirstSearch(lower_bound=lower_bound, upper_bound=upper_bound, condition="r.x > 12 AND n.y < 3")

    query_builder = (
        QueryBuilder().match().node(variable="a", id=723).to(directed=False, algorithm=bfs_alg).node().return_()
>>>>>>> 33bbf553
    )

    with patch.object(Memgraph, "execute_and_fetch", return_value=None) as mock:
        query_builder.execute()

    mock.assert_called_with(expected_query)<|MERGE_RESOLUTION|>--- conflicted
+++ resolved
@@ -32,11 +32,7 @@
     Relationship,
     Field,
 )
-<<<<<<< HEAD
-from gqlalchemy.memgraph import DepthFirstSearch, Memgraph
-=======
-from gqlalchemy.memgraph import Memgraph, BreadthFirstSearch
->>>>>>> 33bbf553
+from gqlalchemy.memgraph import Memgraph, BreadthFirstSearch, DepthFirstSearch
 from typing import Optional
 from unittest.mock import patch
 from gqlalchemy.exceptions import GQLAlchemyMissingOrder, GQLAlchemyOrderByTypeError
@@ -1379,64 +1375,38 @@
     mock.assert_called_with(expected_query)
 
 
-<<<<<<< HEAD
-def test_dfs():
-    dfs_alg = DepthFirstSearch()
-=======
 def test_bfs():
     bfs_alg = BreadthFirstSearch()
->>>>>>> 33bbf553
 
     query_builder = (
         QueryBuilder()
         .match()
         .node(labels="City", name="Zagreb")
-<<<<<<< HEAD
-        .to(edge_label="Road", algorithm=dfs_alg)
-        .node(labels="City", name="Paris")
-        .return_()
-    )
-    expected_query = " MATCH (:City {name: 'Zagreb'})-[:Road *]->(:City {name: 'Paris'}) RETURN * "
-=======
         .to(edge_label="Road", algorithm=bfs_alg)
         .node(labels="City", name="Paris")
         .return_()
     )
     expected_query = " MATCH (:City {name: 'Zagreb'})-[:Road *BFS]->(:City {name: 'Paris'}) RETURN * "
->>>>>>> 33bbf553
-
-    with patch.object(Memgraph, "execute_and_fetch", return_value=None) as mock:
-        query_builder.execute()
-
-    mock.assert_called_with(expected_query)
-
-
-<<<<<<< HEAD
-def test_dfs_filter_label():
-    dfs_alg = DepthFirstSearch(condition="r.length <= 200 AND n.name != 'Metz'")
-=======
+
+    with patch.object(Memgraph, "execute_and_fetch", return_value=None) as mock:
+        query_builder.execute()
+
+    mock.assert_called_with(expected_query)
+
+
 def test_bfs_filter_label():
     bfs_alg = BreadthFirstSearch(condition="r.length <= 200 AND n.name != 'Metz'")
->>>>>>> 33bbf553
 
     query_builder = (
         QueryBuilder()
         .match()
         .node(labels="City", name="Paris")
-<<<<<<< HEAD
-        .to(edge_label="Road", algorithm=dfs_alg)
-=======
         .to(edge_label="Road", algorithm=bfs_alg)
->>>>>>> 33bbf553
         .node(labels="City", name="Berlin")
         .return_()
     )
 
-<<<<<<< HEAD
-    expected_query = " MATCH (:City {name: 'Paris'})-[:Road * (r, n | r.length <= 200 AND n.name != 'Metz')]->(:City {name: 'Berlin'}) RETURN * "
-=======
     expected_query = " MATCH (:City {name: 'Paris'})-[:Road *BFS (r, n | r.length <= 200 AND n.name != 'Metz')]->(:City {name: 'Berlin'}) RETURN * "
->>>>>>> 33bbf553
 
     with patch.object(Memgraph, "execute_and_fetch", return_value=None) as mock:
         query_builder.execute()
@@ -1447,7 +1417,67 @@
 @pytest.mark.parametrize(
     "lower_bound, upper_bound, expected_query",
     [
-<<<<<<< HEAD
+        (1, 15, " MATCH (a {id: 723})-[ *BFS 1..15 (r, n | r.x > 12 AND n.y < 3)]-() RETURN * "),
+        (3, None, " MATCH (a {id: 723})-[ *BFS 3.. (r, n | r.x > 12 AND n.y < 3)]-() RETURN * "),
+        (None, 10, " MATCH (a {id: 723})-[ *BFS ..10 (r, n | r.x > 12 AND n.y < 3)]-() RETURN * "),
+        (None, None, " MATCH (a {id: 723})-[ *BFS (r, n | r.x > 12 AND n.y < 3)]-() RETURN * "),
+    ],
+)
+def test_bfs_bounds(lower_bound, upper_bound, expected_query):
+    bfs_alg = BreadthFirstSearch(lower_bound=lower_bound, upper_bound=upper_bound, condition="r.x > 12 AND n.y < 3")
+
+    query_builder = (
+        QueryBuilder().match().node(variable="a", id=723).to(directed=False, algorithm=bfs_alg).node().return_()
+    )
+
+    with patch.object(Memgraph, "execute_and_fetch", return_value=None) as mock:
+        query_builder.execute()
+
+    mock.assert_called_with(expected_query)
+
+
+def test_dfs():
+    dfs_alg = DepthFirstSearch()
+
+    query_builder = (
+        QueryBuilder()
+        .match()
+        .node(labels="City", name="Zagreb")
+        .to(edge_label="Road", algorithm=dfs_alg)
+        .node(labels="City", name="Paris")
+        .return_()
+    )
+    expected_query = " MATCH (:City {name: 'Zagreb'})-[:Road *]->(:City {name: 'Paris'}) RETURN * "
+
+    with patch.object(Memgraph, "execute_and_fetch", return_value=None) as mock:
+        query_builder.execute()
+
+    mock.assert_called_with(expected_query)
+
+
+def test_dfs_filter_label():
+    dfs_alg = DepthFirstSearch(condition="r.length <= 200 AND n.name != 'Metz'")
+
+    query_builder = (
+        QueryBuilder()
+        .match()
+        .node(labels="City", name="Paris")
+        .to(edge_label="Road", algorithm=dfs_alg)
+        .node(labels="City", name="Berlin")
+        .return_()
+    )
+
+    expected_query = " MATCH (:City {name: 'Paris'})-[:Road * (r, n | r.length <= 200 AND n.name != 'Metz')]->(:City {name: 'Berlin'}) RETURN * "
+
+    with patch.object(Memgraph, "execute_and_fetch", return_value=None) as mock:
+        query_builder.execute()
+
+    mock.assert_called_with(expected_query)
+
+
+@pytest.mark.parametrize(
+    "lower_bound, upper_bound, expected_query",
+    [
         (1, 15, " MATCH (a {id: 723})-[ * 1..15 (r, n | r.x > 12 AND n.y < 3)]-() RETURN * "),
         (3, None, " MATCH (a {id: 723})-[ * 3.. (r, n | r.x > 12 AND n.y < 3)]-() RETURN * "),
         (None, 10, " MATCH (a {id: 723})-[ * ..10 (r, n | r.x > 12 AND n.y < 3)]-() RETURN * "),
@@ -1459,19 +1489,6 @@
 
     query_builder = (
         QueryBuilder().match().node(variable="a", id=723).to(directed=False, algorithm=dfs_alg).node().return_()
-=======
-        (1, 15, " MATCH (a {id: 723})-[ *BFS 1..15 (r, n | r.x > 12 AND n.y < 3)]-() RETURN * "),
-        (3, None, " MATCH (a {id: 723})-[ *BFS 3.. (r, n | r.x > 12 AND n.y < 3)]-() RETURN * "),
-        (None, 10, " MATCH (a {id: 723})-[ *BFS ..10 (r, n | r.x > 12 AND n.y < 3)]-() RETURN * "),
-        (None, None, " MATCH (a {id: 723})-[ *BFS (r, n | r.x > 12 AND n.y < 3)]-() RETURN * "),
-    ],
-)
-def test_bfs_bounds(lower_bound, upper_bound, expected_query):
-    bfs_alg = BreadthFirstSearch(lower_bound=lower_bound, upper_bound=upper_bound, condition="r.x > 12 AND n.y < 3")
-
-    query_builder = (
-        QueryBuilder().match().node(variable="a", id=723).to(directed=False, algorithm=bfs_alg).node().return_()
->>>>>>> 33bbf553
     )
 
     with patch.object(Memgraph, "execute_and_fetch", return_value=None) as mock:
