--- conflicted
+++ resolved
@@ -24,12 +24,9 @@
     QueryBuilder,
     match,
     call,
-<<<<<<< HEAD
     foreach,
-=======
     create,
     load_csv,
->>>>>>> 45a8ea77
     unwind,
     with_,
     merge,
@@ -1268,14 +1265,17 @@
     mock.assert_called_with(expected_query)
 
 
-<<<<<<< HEAD
 def test_base_class_foreach(memgraph):
     update_clause = QueryBuilder().create().node(variable="n", id="i")
     query_builder = foreach("i", "[1, 2, 3]", update_clause.construct_query())
     expected_query = " FOREACH ( i IN [1, 2, 3] | CREATE (n {id: 'i'}) ) "
 
     with patch.object(Memgraph, "execute", return_value=None) as mock:
-=======
+        query_builder.execute()
+
+    mock.assert_called_with(expected_query)
+
+
 def test_base_class_load_csv(memgraph):
     query_builder = load_csv("path/to/my/file.csv", True, "row").return_()
     expected_query = " LOAD CSV FROM 'path/to/my/file.csv' WITH HEADER AS row RETURN * "
@@ -1291,7 +1291,6 @@
     expected_query = " RETURN n "
 
     with patch.object(Memgraph, "execute_and_fetch", return_value=None) as mock:
->>>>>>> 45a8ea77
         query_builder.execute()
 
     mock.assert_called_with(expected_query)
@@ -1522,7 +1521,6 @@
     mock.assert_called_with(expected_query)
 
 
-<<<<<<< HEAD
 def test_foreach(memgraph):
     # TODO there is a problem here, it should be "{prop: j}", without apostrophes, which is currently impossible to do with querybuilder
     update_clause = QueryBuilder().create().node(variable="n", id="i")
@@ -1530,7 +1528,11 @@
     expected_query = " FOREACH ( i IN [1, 2, 3] | CREATE (n {id: 'i'}) ) "
 
     with patch.object(Memgraph, "execute", return_value=None) as mock:
-=======
+        query_builder.execute()
+
+    mock.assert_called_with(expected_query)
+
+
 def test_bfs():
     bfs_alg = BreadthFirstSearch()
 
@@ -1546,6 +1548,31 @@
 
     with patch.object(Memgraph, "execute_and_fetch", return_value=None) as mock:
         query_builder.execute()
+
+    mock.assert_called_with(expected_query)
+
+
+def test_foreach_multiple_update_clauses(memgraph):
+    # TODO there is a problem here, it should be "{prop: j}", without apostrophes, which is currently impossible to do with querybuilder
+    update_clause_1 = QueryBuilder().create().node(labels="F4", prop="li")
+    update_clause_2 = QueryBuilder().create().node(variable="m", labels="F5", prop2="li")
+    query = (
+        QueryBuilder()
+        .match()
+        .node(variable="n")
+        .foreach(
+            variable="li",
+            expression="n.prop",
+            update_clauses=[update_clause_1.construct_query(), update_clause_2.construct_query()],
+        )
+        .return_({"n": ""})
+    )
+    expected_query = (
+        " MATCH (n) FOREACH ( li IN n.prop | CREATE (:F4 {prop: 'li'}) CREATE (m:F5 {prop2: 'li'}) ) RETURN n "
+    )
+
+    with patch.object(Memgraph, "execute_and_fetch", return_value=None) as mock:
+        query.execute()
 
     mock.assert_called_with(expected_query)
 
@@ -1592,6 +1619,25 @@
     mock.assert_called_with(expected_query)
 
 
+def test_foreach_nested(memgraph):
+    # TODO there is a problem here, it should be "{prop: j}", without apostrophes, which is currently impossible to do with querybuilder
+    create_query = QueryBuilder().create().node(variable="u", prop="j")
+    nested_query = QueryBuilder().foreach(variable="j", expression="i", update_clauses=create_query.construct_query())
+    query = (
+        QueryBuilder()
+        .match()
+        .node(variable="n")
+        .foreach(variable="i", expression="n.prop", update_clauses=nested_query.construct_query())
+    )
+
+    expected_query = " MATCH (n) FOREACH ( i IN n.prop | FOREACH ( j IN i | CREATE (u {prop: 'j'}) ) ) "
+
+    with patch.object(Memgraph, "execute", return_value=None) as mock:
+        query.execute()
+
+    mock.assert_called_with(expected_query)
+
+
 def test_dfs():
     dfs_alg = DepthFirstSearch()
 
@@ -1648,35 +1694,11 @@
     )
 
     with patch.object(Memgraph, "execute_and_fetch", return_value=None) as mock:
->>>>>>> 45a8ea77
-        query_builder.execute()
-
-    mock.assert_called_with(expected_query)
-
-
-<<<<<<< HEAD
-def test_foreach_multiple_update_clauses(memgraph):
-    # TODO there is a problem here, it should be "{prop: j}", without apostrophes, which is currently impossible to do with querybuilder
-    update_clause_1 = QueryBuilder().create().node(labels="F4", prop="li")
-    update_clause_2 = QueryBuilder().create().node(variable="m", labels="F5", prop2="li")
-    query = (
-        QueryBuilder()
-        .match()
-        .node(variable="n")
-        .foreach(
-            variable="li",
-            expression="n.prop",
-            update_clauses=[update_clause_1.construct_query(), update_clause_2.construct_query()],
-        )
-        .return_({"n": ""})
-    )
-    expected_query = (
-        " MATCH (n) FOREACH ( li IN n.prop | CREATE (:F4 {prop: 'li'}) CREATE (m:F5 {prop2: 'li'}) ) RETURN n "
-    )
-
-    with patch.object(Memgraph, "execute_and_fetch", return_value=None) as mock:
-        query.execute()
-=======
+        query_builder.execute()
+
+    mock.assert_called_with(expected_query)
+
+
 def test_wshortest():
     weighted_shortest = WeightedShortestPath(weight_property="r.weight")
 
@@ -1713,28 +1735,10 @@
 
     with patch.object(Memgraph, "execute_and_fetch", return_value=None) as mock:
         query_builder.execute()
->>>>>>> 45a8ea77
-
-    mock.assert_called_with(expected_query)
-
-
-<<<<<<< HEAD
-def test_foreach_nested(memgraph):
-    # TODO there is a problem here, it should be "{prop: j}", without apostrophes, which is currently impossible to do with querybuilder
-    create_query = QueryBuilder().create().node(variable="u", prop="j")
-    nested_query = QueryBuilder().foreach(variable="j", expression="i", update_clauses=create_query.construct_query())
-    query = (
-        QueryBuilder()
-        .match()
-        .node(variable="n")
-        .foreach(variable="i", expression="n.prop", update_clauses=nested_query.construct_query())
-    )
-
-    expected_query = " MATCH (n) FOREACH ( i IN n.prop | FOREACH ( j IN i | CREATE (u {prop: 'j'}) ) ) "
-
-    with patch.object(Memgraph, "execute", return_value=None) as mock:
-        query.execute()
-=======
+
+    mock.assert_called_with(expected_query)
+
+
 def test_wShortest_filter_label():
     weighted_shortest = WeightedShortestPath(
         upper_bound=10, weight_property="weight", condition="r.x > 12 AND n.y < 3", total_weight_var="weight_sum"
@@ -1753,6 +1757,5 @@
 
     with patch.object(Memgraph, "execute_and_fetch", return_value=None) as mock:
         query_builder.execute()
->>>>>>> 45a8ea77
 
     mock.assert_called_with(expected_query)