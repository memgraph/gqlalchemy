# Copyright (c) 2016-2022 Memgraph Ltd. [https://memgraph.com]
#
# Licensed under the Apache License, Version 2.0 (the "License");
# you may not use this file except in compliance with the License.
# You may obtain a copy of the License at
#
#     http://www.apache.org/licenses/LICENSE-2.0
#
# Unless required by applicable law or agreed to in writing, software
# distributed under the License is distributed on an "AS IS" BASIS,
# WITHOUT WARRANTIES OR CONDITIONS OF ANY KIND, either express or implied.
# See the License for the specific language governing permissions and
# limitations under the License.

import pytest
from gqlalchemy import (
    InvalidMatchChainException,
    QueryBuilder,
    match,
    call,
    unwind,
    with_,
    merge,
    Node,
    Relationship,
    Field,
)
from gqlalchemy.memgraph import Memgraph
from typing import Optional
from unittest.mock import patch


def test_invalid_match_chain_throws_exception():
    with pytest.raises(InvalidMatchChainException):
        QueryBuilder().node(":Label", "n").node(":Label", "m").return_()


def test_simple_create(memgraph):
    query_builder = QueryBuilder().create().node("L1", variable="n").to("TO").node("L2").return_()
    expected_query = " CREATE (n:L1)-[:TO]->(:L2) RETURN * "

    with patch.object(Memgraph, "execute_and_fetch", return_value=None) as mock:
        query_builder.execute()

    mock.assert_called_with(expected_query)


def test_simple_match(memgraph):
    query_builder = QueryBuilder().match().node("L1", variable="n").to("TO").node("L2").return_()
    expected_query = " MATCH (n:L1)-[:TO]->(:L2) RETURN * "

    with patch.object(Memgraph, "execute_and_fetch", return_value=None) as mock:
        query_builder.execute()

    mock.assert_called_with(expected_query)


def test_simple_with_multiple_labels(memgraph):
    query_builder = (
        QueryBuilder().match().node(["L1", "L2", "L3"], variable="n").to("TO").node("L2", variable="m").return_()
    )
    expected_query = " MATCH (n:L1:L2:L3)-[:TO]->(m:L2) RETURN * "

    with patch.object(Memgraph, "execute_and_fetch", return_value=None) as mock:
        query_builder.execute()

    mock.assert_called_with(expected_query)


def test_multiple_matches(memgraph):
    query_builder = (
        QueryBuilder()
        .match()
        .node("L1", variable="n")
        .to("TO")
        .node("L2", variable="m")
        .match(True)
        .node(variable="n")
        .to("TO")
        .node("L3")
        .return_()
    )
    expected_query = " MATCH (n:L1)-[:TO]->(m:L2) OPTIONAL MATCH (n)-[:TO]->(:L3) RETURN * "

    with patch.object(Memgraph, "execute_and_fetch", return_value=None) as mock:
        query_builder.execute()

    mock.assert_called_with(expected_query)


def test_with_empty(memgraph):
    query_builder = QueryBuilder().match().node("L1", variable="n").to("TO").node("L2", variable="m").with_()
    expected_query = " MATCH (n:L1)-[:TO]->(m:L2) WITH * "

    with patch.object(Memgraph, "execute", return_value=None) as mock:
        query_builder.execute()

    mock.assert_called_with(expected_query)


def test_with(memgraph):
    query_builder = QueryBuilder().match().node(variable="n").with_({"n": ""})
    expected_query = " MATCH (n) WITH n "

    with patch.object(Memgraph, "execute", return_value=None) as mock:
        query_builder.execute()

    mock.assert_called_with(expected_query)


def test_union(memgraph):
    query_builder = (
        QueryBuilder()
        .match()
        .node(variable="n1", labels="Node1")
        .return_({"n1": ""})
        .union(include_duplicates=False)
        .match()
        .node(variable="n2", labels="Node2")
        .return_({"n2": ""})
    )
    expected_query = " MATCH (n1:Node1) RETURN n1 UNION MATCH (n2:Node2) RETURN n2 "

<<<<<<< HEAD
    def test_where_with_value(self):
        query_builder = (
            QueryBuilder()
            .match()
            .node("L1", variable="n")
            .to("TO")
            .node("L2", variable="m")
            .where("n.name", "=", "best_name")
            .or_where("m.id", "<", 4)
            .return_()
        )
        expected_query = " MATCH (n:L1)-[:TO]->(m:L2) WHERE n.name = 'best_name' OR m.id < 4 RETURN * "

        with patch.object(Memgraph, "execute_and_fetch", return_value=None) as mock:
            query_builder.execute()
=======
    with patch.object(Memgraph, "execute_and_fetch", return_value=None) as mock:
        query_builder.execute()
>>>>>>> 5cc6c8c0

    mock.assert_called_with(expected_query)

<<<<<<< HEAD
    def test_where_with_property(self):
        query_builder = (
            QueryBuilder()
            .match()
            .node("L1", variable="n")
            .to("TO")
            .node("L2", variable="m")
            .where("n.name", "=", "m.name", value_is_property=True)
            .or_where("m.id", "<", 4)
            .return_()
        )
        expected_query = " MATCH (n:L1)-[:TO]->(m:L2) WHERE n.name = m.name OR m.id < 4 RETURN * "

        with patch.object(Memgraph, "execute_and_fetch", return_value=None) as mock:
            query_builder.execute()

        mock.assert_called_with(expected_query)

    def test_get_single(self):
        query_builder = (
            QueryBuilder().match().node("L1", variable="n").to("TO").node("L2", variable="m").return_({"n": ""})
        )
        expected_query = " MATCH (n:L1)-[:TO]->(m:L2) RETURN n "
=======
>>>>>>> 5cc6c8c0

def test_union_all(memgraph):
    query_builder = (
        QueryBuilder()
        .match()
        .node(variable="n1", labels="Node1")
        .return_({"n1": ""})
        .union()
        .match()
        .node(variable="n2", labels="Node2")
        .return_({"n2": ""})
    )
    expected_query = " MATCH (n1:Node1) RETURN n1 UNION ALL MATCH (n2:Node2) RETURN n2 "

    with patch.object(Memgraph, "execute_and_fetch", return_value=None) as mock:
        query_builder.execute()

    mock.assert_called_with(expected_query)


def test_delete(memgraph):
    query_builder = QueryBuilder().match().node(variable="n1", labels="Node1").delete({"n1"})
    expected_query = " MATCH (n1:Node1) DELETE n1 "

    with patch.object(Memgraph, "execute", return_value=None) as mock:
        query_builder.execute()
        mock.assert_called_with(expected_query)


def test_simple_merge(memgraph):
    query_builder = merge().node("L1", variable="n").to("TO").node("L2")
    expected_query = " MERGE (n:L1)-[:TO]->(:L2)"

    with patch.object(Memgraph, "execute", return_value=None) as mock:
        query_builder.execute()

    mock.assert_called_with(expected_query)


def test_base_merge(memgraph):
    query_builder = QueryBuilder().merge().node("L1", variable="n").to("TO").node("L2").return_()
    expected_query = " MERGE (n:L1)-[:TO]->(:L2) RETURN * "

    with patch.object(Memgraph, "execute_and_fetch", return_value=None) as mock:
        query_builder.execute()

    mock.assert_called_with(expected_query)


def test_simple_create_with_variables(memgraph):
    query_builder = (
        QueryBuilder().create().node("L1", variable="n").to("TO", variable="e").node("L2", variable="m").return_()
    )
    expected_query = " CREATE (n:L1)-[e:TO]->(m:L2) RETURN * "

    with patch.object(Memgraph, "execute_and_fetch", return_value=None) as mock:
        query_builder.execute()

    mock.assert_called_with(expected_query)


def test_simple_match_with_variables(memgraph):
    query_builder = (
        QueryBuilder().match().node("L1", variable="n").to("TO", variable="e").node("L2", variable="m").return_()
    )
    expected_query = " MATCH (n:L1)-[e:TO]->(m:L2) RETURN * "
    with patch.object(Memgraph, "execute_and_fetch", return_value=None) as mock:
        query_builder.execute()

    mock.assert_called_with(expected_query)


def test_simple_merge_with_variables(memgraph):
    query_builder = merge().node("L1", variable="n").to("TO", variable="e").node("L2", variable="m").return_()
    expected_query = " MERGE (n:L1)-[e:TO]->(m:L2) RETURN * "

    with patch.object(Memgraph, "execute_and_fetch", return_value=None) as mock:
        query_builder.execute()

    mock.assert_called_with(expected_query)


def test_base_merge_with_variables(memgraph):
    query_builder = (
        QueryBuilder().merge().node("L1", variable="n").to("TO", variable="e").node("L2", variable="m").return_()
    )
    expected_query = " MERGE (n:L1)-[e:TO]->(m:L2) RETURN * "
    with patch.object(Memgraph, "execute_and_fetch", return_value=None) as mock:
        query_builder.execute()

    mock.assert_called_with(expected_query)


def test_delete_detach(memgraph):
    query_builder = (
        QueryBuilder()
        .match()
        .node(variable="n1", labels="Node1")
        .to(edge_label="EDGE")
        .node(variable="n2", labels="Node2")
        .delete(["n1", "n2"], True)
    )
    expected_query = " MATCH (n1:Node1)-[:EDGE]->(n2:Node2) DETACH DELETE n1, n2 "

    with patch.object(Memgraph, "execute", return_value=None) as mock:
        query_builder.execute()

    mock.assert_called_with(expected_query)


def test_remove_property(memgraph):
    query_builder = QueryBuilder().match().node(variable="n", labels="Node").remove({"n.name"})
    expected_query = " MATCH (n:Node) REMOVE n.name "

    with patch.object(Memgraph, "execute", return_value=None) as mock:
        query_builder.execute()

    mock.assert_called_with(expected_query)


def test_multiple_merges(memgraph):
    query_builder = (
        QueryBuilder()
        .merge()
        .node("L1", variable="n")
        .to("TO")
        .node("L2", variable="m")
        .merge()
        .node(variable="n")
        .to("TO")
        .node("L3")
        .return_()
    )
    expected_query = " MERGE (n:L1)-[:TO]->(m:L2) MERGE (n)-[:TO]->(:L3) RETURN * "

    with patch.object(Memgraph, "execute_and_fetch", return_value=None) as mock:
        query_builder.execute()

    mock.assert_called_with(expected_query)


def test_load_csv_with_header(memgraph):
    query_builder = QueryBuilder().load_csv("path/to/my/file.csv", True, "row").return_()
    expected_query = " LOAD CSV FROM 'path/to/my/file.csv' WITH HEADER AS row RETURN * "
    with patch.object(Memgraph, "execute_and_fetch", return_value=None) as mock:
        query_builder.execute()
    mock.assert_called_with(expected_query)


def test_load_csv_no_header(memgraph):
    query_builder = QueryBuilder().load_csv("path/to/my/file.csv", False, "row").return_()
    expected_query = " LOAD CSV FROM 'path/to/my/file.csv' NO HEADER AS row RETURN * "
    with patch.object(Memgraph, "execute_and_fetch", return_value=None) as mock:
        query_builder.execute()
    mock.assert_called_with(expected_query)


def test_where(memgraph):
    query_builder = (
        QueryBuilder()
        .match()
        .node("L1", variable="n")
        .to("TO")
        .node("L2", variable="m")
        .where("n.name", "=", "best_name")
        .return_()
    )
    expected_query = " MATCH (n:L1)-[:TO]->(m:L2) WHERE n.name = 'best_name' RETURN * "

    with patch.object(Memgraph, "execute_and_fetch", return_value=None) as mock:
        query_builder.execute()

    mock.assert_called_with(expected_query)


def test_or_where(memgraph):
    query_builder = (
        QueryBuilder()
        .match()
        .node("L1", variable="n")
        .to("TO")
        .node("L2", variable="m")
        .where("n.name", "=", "best_name")
        .or_where("m.id", "<", 4)
        .return_()
    )
    expected_query = " MATCH (n:L1)-[:TO]->(m:L2) WHERE n.name = 'best_name' OR m.id < 4 RETURN * "

    with patch.object(Memgraph, "execute_and_fetch", return_value=None) as mock:
        query_builder.execute()

    mock.assert_called_with(expected_query)


def test_and_where(memgraph):
    query_builder = (
        QueryBuilder()
        .match()
        .node("L1", variable="n")
        .to("TO")
        .node("L2", variable="m")
        .where("n.name", "=", "best_name")
        .and_where("m.id", "<", 4)
        .return_()
    )
    expected_query = " MATCH (n:L1)-[:TO]->(m:L2) WHERE n.name = 'best_name' AND m.id < 4 RETURN * "

    with patch.object(Memgraph, "execute_and_fetch", return_value=None) as mock:
        query_builder.execute()

    mock.assert_called_with(expected_query)


def test_xor_where(memgraph):
    query_builder = (
        QueryBuilder()
        .match()
        .node("L1", variable="n")
        .to("TO")
        .node("L2", variable="m")
        .where("n.name", "=", "best_name")
        .xor_where("m.id", "<", 4)
        .return_()
    )
    expected_query = " MATCH (n:L1)-[:TO]->(m:L2) WHERE n.name = 'best_name' XOR m.id < 4 RETURN * "

    with patch.object(Memgraph, "execute_and_fetch", return_value=None) as mock:
        query_builder.execute()

    mock.assert_called_with(expected_query)


def test_get_single(memgraph):
    query_builder = QueryBuilder().match().node("L1", variable="n").to("TO").node("L2", variable="m").return_({"n": ""})
    expected_query = " MATCH (n:L1)-[:TO]->(m:L2) RETURN n "

    with patch.object(Memgraph, "execute_and_fetch", return_value=iter([{"n": None}])) as mock:
        query_builder.get_single(retrieve="n")

    mock.assert_called_with(expected_query)


def test_return_empty(memgraph):
    query_builder = QueryBuilder().match().node("L1", variable="n").to("TO").node("L2", variable="m").return_()
    expected_query = " MATCH (n:L1)-[:TO]->(m:L2) RETURN * "

    with patch.object(Memgraph, "execute_and_fetch", return_value=None) as mock:
        query_builder.execute()

    mock.assert_called_with(expected_query)


def test_return_alias(memgraph):
    query_builder = (
        QueryBuilder().match().node("L1", variable="n").to("TO").node("L2", variable="m").return_({"L1": "first"})
    )
    expected_query = " MATCH (n:L1)-[:TO]->(m:L2) RETURN L1 AS first "

    with patch.object(Memgraph, "execute_and_fetch", return_value=None) as mock:
        query_builder.execute()

    mock.assert_called_with(expected_query)


def test_return_alias_same_as_variable(memgraph):
    query_builder = (
        QueryBuilder().match().node("L1", variable="n").to("TO").node("L2", variable="m").return_({"L1": "L1"})
    )
    expected_query = " MATCH (n:L1)-[:TO]->(m:L2) RETURN L1 "

    with patch.object(Memgraph, "execute_and_fetch", return_value=None) as mock:
        query_builder.execute()

    mock.assert_called_with(expected_query)


def test_return_alias_empty(memgraph):
    query_builder = (
        QueryBuilder().match().node("L1", variable="n").to("TO").node("L2", variable="m").return_({"L1": ""})
    )
    expected_query = " MATCH (n:L1)-[:TO]->(m:L2) RETURN L1 "

    with patch.object(Memgraph, "execute_and_fetch", return_value=None) as mock:
        query_builder.execute()

    mock.assert_called_with(expected_query)


def test_call_procedure_pagerank(memgraph):
    query_builder = (
        QueryBuilder()
        .call(procedure="pagerank.get")
        .yield_({"node": "", "rank": ""})
        .return_({"node": "node", "rank": "rank"})
    )
    expected_query = " CALL pagerank.get() YIELD node, rank RETURN node, rank "
    with patch.object(Memgraph, "execute_and_fetch", return_value=None) as mock:
        query_builder.execute()

    mock.assert_called_with(expected_query)


def test_call_procedure_node2vec(memgraph):
    query_builder = QueryBuilder().call(procedure="node2vec_online.get_embeddings", arguments="False, 2.0, 0.5")
    expected_query = " CALL node2vec_online.get_embeddings(False, 2.0, 0.5) "
    with patch.object(Memgraph, "execute", return_value=None) as mock:
        query_builder.execute()

    mock.assert_called_with(expected_query)


def test_call_procedure_nxalg_betweenness_centrality(memgraph):
    query_builder = (
        QueryBuilder()
        .call(procedure="nxalg.betweenness_centrality", arguments="20, True")
        .yield_()
        .return_({"node": "", "betweenness": ""})
    )
    expected_query = " CALL nxalg.betweenness_centrality(20, True) YIELD * RETURN node, betweenness "
    with patch.object(Memgraph, "execute_and_fetch", return_value=None) as mock:
        query_builder.execute()

    mock.assert_called_with(expected_query)


def test_unwind(memgraph):
    query_builder = (
        QueryBuilder().unwind(list_expression="[1, 2, 3, null]", variable="x").return_({"x": "", "'val'": "y"})
    )
    expected_query = " UNWIND [1, 2, 3, null] AS x RETURN x, 'val' AS y "

    with patch.object(Memgraph, "execute_and_fetch", return_value=None) as mock:
        query_builder.execute()

    mock.assert_called_with(expected_query)


def test_remove_label(memgraph):
    query_builder = QueryBuilder().match().node(variable="n", labels=["Node1", "Node2"]).remove({"n:Node2"})
    expected_query = " MATCH (n:Node1:Node2) REMOVE n:Node2 "

    with patch.object(Memgraph, "execute", return_value=None) as mock:
        query_builder.execute()

    mock.assert_called_with(expected_query)


def test_remove_property_and_label(memgraph):
    query_builder = QueryBuilder().match().node(variable="n", labels=["Node1", "Node2"]).remove(["n:Node2", "n.name"])
    expected_query = " MATCH (n:Node1:Node2) REMOVE n:Node2, n.name "

    with patch.object(Memgraph, "execute", return_value=None) as mock:
        query_builder.execute()

    mock.assert_called_with(expected_query)


def test_orderby(memgraph):
    query_builder = QueryBuilder().match().node(variable="n").return_().order_by("n.id")
    expected_query = " MATCH (n) RETURN * ORDER BY n.id "

    with patch.object(Memgraph, "execute_and_fetch", return_value=None) as mock:
        query_builder.execute()

    mock.assert_called_with(expected_query)


def test_orderby_desc(memgraph):
    query_builder = QueryBuilder().match().node(variable="n").return_().order_by("n.id DESC")
    expected_query = " MATCH (n) RETURN * ORDER BY n.id DESC "

    with patch.object(Memgraph, "execute_and_fetch", return_value=None) as mock:
        query_builder.execute()

    mock.assert_called_with(expected_query)


def test_limit(memgraph):
    query_builder = QueryBuilder().match().node(variable="n").return_().limit("3")
    expected_query = " MATCH (n) RETURN * LIMIT 3 "

    with patch.object(Memgraph, "execute_and_fetch", return_value=None) as mock:
        query_builder.execute()

    mock.assert_called_with(expected_query)


def test_skip(memgraph):
    query_builder = QueryBuilder().match().node(variable="n").return_({"n": ""}).skip("1")
    expected_query = " MATCH (n) RETURN n SKIP 1 "

    with patch.object(Memgraph, "execute_and_fetch", return_value=None) as mock:
        query_builder.execute()

    mock.assert_called_with(expected_query)


def test_base_class_match(memgraph):
    query_builder = match().node(variable="n").return_({"n": ""})
    expected_query = " MATCH (n) RETURN n "

    with patch.object(Memgraph, "execute_and_fetch", return_value=None) as mock:
        query_builder.execute()

    mock.assert_called_with(expected_query)


def test_base_class_call(memgraph):
    query_builder = call("pagerank.get").yield_().return_()
    expected_query = " CALL pagerank.get() YIELD * RETURN * "

    with patch.object(Memgraph, "execute_and_fetch", return_value=None) as mock:
        query_builder.execute()

    mock.assert_called_with(expected_query)


def test_base_class_unwind(memgraph):
    query_builder = unwind("[1, 2, 3]", "x").return_({"x": "x"})
    expected_query = " UNWIND [1, 2, 3] AS x RETURN x "

    with patch.object(Memgraph, "execute_and_fetch", return_value=None) as mock:
        query_builder.execute()

    mock.assert_called_with(expected_query)


def test_base_class_with(memgraph):
    query_builder = with_({"10": "n"}).return_({"n": ""})
    expected_query = " WITH 10 AS n RETURN n "

    with patch.object(Memgraph, "execute_and_fetch", return_value=None) as mock:
        query_builder.execute()

    mock.assert_called_with(expected_query)


def test_from(memgraph):
    query_builder = match().node("L1", variable="n").from_("TO", variable="e").node("L2", variable="m").return_()
    expected_query = " MATCH (n:L1)<-[e:TO]-(m:L2) RETURN * "

    with patch.object(Memgraph, "execute_and_fetch", return_value=None) as mock:
        query_builder.execute()

    mock.assert_called_with(expected_query)


def test_add_string_partial(memgraph):
    query_builder = match().node("Node1", variable="n").to("TO", variable="e").add_custom_cypher("(m:L2) ").return_()
    expected_query = " MATCH (n:Node1)-[e:TO]->(m:L2) RETURN * "

    with patch.object(Memgraph, "execute_and_fetch", return_value=None) as mock:
        query_builder.execute()

    mock.assert_called_with(expected_query)


def test_add_string_complete(memgraph):
    query_builder = QueryBuilder().add_custom_cypher("MATCH (n) RETURN n")
    expected_query = "MATCH (n) RETURN n"

    with patch.object(Memgraph, "execute_and_fetch", return_value=None) as mock:
        query_builder.execute()

    mock.assert_called_with(expected_query)


def test_node_object(memgraph):
    class User(Node):
        name: Optional[str] = Field(index=True, unique=True, db=memgraph)

    class Follows_test(Relationship, type="FOLLOWS"):
        pass

    user_1 = User(name="Ron")
    user_2 = User(name="Leslie")
    follows = Follows_test()
    query_builder = (
        QueryBuilder()
        .match()
        .node(node=user_1, variable="user_1")
        .to(relationship=follows)
        .node(node=user_2, variable="user_2")
        .return_()
    )
    expected_query = " MATCH (user_1:User {name: 'Ron'})-[:FOLLOWS]->(user_2:User {name: 'Leslie'}) RETURN * "

    with patch.object(Memgraph, "execute_and_fetch", return_value=None) as mock:
        query_builder.execute()

    mock.assert_called_with(expected_query)<|MERGE_RESOLUTION|>--- conflicted
+++ resolved
@@ -121,55 +121,11 @@
     )
     expected_query = " MATCH (n1:Node1) RETURN n1 UNION MATCH (n2:Node2) RETURN n2 "
 
-<<<<<<< HEAD
-    def test_where_with_value(self):
-        query_builder = (
-            QueryBuilder()
-            .match()
-            .node("L1", variable="n")
-            .to("TO")
-            .node("L2", variable="m")
-            .where("n.name", "=", "best_name")
-            .or_where("m.id", "<", 4)
-            .return_()
-        )
-        expected_query = " MATCH (n:L1)-[:TO]->(m:L2) WHERE n.name = 'best_name' OR m.id < 4 RETURN * "
-
-        with patch.object(Memgraph, "execute_and_fetch", return_value=None) as mock:
-            query_builder.execute()
-=======
-    with patch.object(Memgraph, "execute_and_fetch", return_value=None) as mock:
-        query_builder.execute()
->>>>>>> 5cc6c8c0
-
-    mock.assert_called_with(expected_query)
-
-<<<<<<< HEAD
-    def test_where_with_property(self):
-        query_builder = (
-            QueryBuilder()
-            .match()
-            .node("L1", variable="n")
-            .to("TO")
-            .node("L2", variable="m")
-            .where("n.name", "=", "m.name", value_is_property=True)
-            .or_where("m.id", "<", 4)
-            .return_()
-        )
-        expected_query = " MATCH (n:L1)-[:TO]->(m:L2) WHERE n.name = m.name OR m.id < 4 RETURN * "
-
-        with patch.object(Memgraph, "execute_and_fetch", return_value=None) as mock:
-            query_builder.execute()
-
-        mock.assert_called_with(expected_query)
-
-    def test_get_single(self):
-        query_builder = (
-            QueryBuilder().match().node("L1", variable="n").to("TO").node("L2", variable="m").return_({"n": ""})
-        )
-        expected_query = " MATCH (n:L1)-[:TO]->(m:L2) RETURN n "
-=======
->>>>>>> 5cc6c8c0
+    with patch.object(Memgraph, "execute_and_fetch", return_value=None) as mock:
+        query_builder.execute()
+
+    mock.assert_called_with(expected_query)
+
 
 def test_union_all(memgraph):
     query_builder = (
@@ -197,7 +153,6 @@
     with patch.object(Memgraph, "execute", return_value=None) as mock:
         query_builder.execute()
         mock.assert_called_with(expected_query)
-
 
 def test_simple_merge(memgraph):
     query_builder = merge().node("L1", variable="n").to("TO").node("L2")
