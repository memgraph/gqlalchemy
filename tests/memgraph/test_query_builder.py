--- conflicted
+++ resolved
@@ -286,8 +286,6 @@
         query_builder.execute()
     mock.assert_called_with(expected_query)
 
-
-<<<<<<< HEAD
 def test_where_literal(memgraph):
     query_builder = (
         QueryBuilder()
@@ -622,9 +620,6 @@
             .return_()
         )
 
-
-=======
->>>>>>> 4fa9c4b5
 def test_get_single(memgraph):
     query_builder = QueryBuilder().match().node("L1", variable="n").to("TO").node("L2", variable="m").return_({"n": ""})
     expected_query = " MATCH (n:L1)-[:TO]->(m:L2) RETURN n "
