<<<<<<< HEAD
=======
# Copyright (c) 2016-2022 Memgraph Ltd. [https://memgraph.com]
# Licensed under the Apache License, Version 2.0 (the "License");
# you may not use this file except in compliance with the License.
# You may obtain a copy of the License at
#
#     http://www.apache.org/licenses/LICENSE-2.0
#
# Unless required by applicable law or agreed to in writing, software
# distributed under the License is distributed on an "AS IS" BASIS,
# WITHOUT WARRANTIES OR CONDITIONS OF ANY KIND, either express or implied.
# See the License for the specific language governing permissions and
# limitations under the License.

import pytest

from gqlalchemy import Node, Field
>>>>>>> 23aa7091
from typing import Optional

from gqlalchemy import Node, Field


@pytest.mark.parametrize("database", ["neo4j", "memgraph"], indirect=True)
def test_multiple_inheritance(database):
    class User(Node):
        name: Optional[str] = Field(unique=True, db=database)

    class Streamer(User):
        id: Optional[str] = Field(unique=True, db=database)
        name: Optional[str] = Field(unique=True, db=database)

    user = User(name="Ivan").save(database)
    streamer = Streamer(id=7, name="Pero").save(database)
    assert User.labels == {"User"}
    assert Streamer.labels == {"Streamer", "User"}
    assert user._labels == {"User"}
    assert streamer._labels == {"Streamer", "User"}<|MERGE_RESOLUTION|>--- conflicted
+++ resolved
@@ -1,5 +1,3 @@
-<<<<<<< HEAD
-=======
 # Copyright (c) 2016-2022 Memgraph Ltd. [https://memgraph.com]
 # Licensed under the Apache License, Version 2.0 (the "License");
 # you may not use this file except in compliance with the License.
@@ -14,9 +12,6 @@
 # limitations under the License.
 
 import pytest
-
-from gqlalchemy import Node, Field
->>>>>>> 23aa7091
 from typing import Optional
 
 from gqlalchemy import Node, Field
