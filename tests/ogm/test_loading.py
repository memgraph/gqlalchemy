--- conflicted
+++ resolved
@@ -13,10 +13,6 @@
 
 import pytest
 
-<<<<<<< HEAD
-=======
-from gqlalchemy import Node
->>>>>>> 23aa7091
 from pydantic import ValidationError
 
 from gqlalchemy import Node
