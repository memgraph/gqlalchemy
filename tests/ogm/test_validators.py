# Copyright (c) 2016-2022 Memgraph Ltd. [https://memgraph.com]
#
# Licensed under the Apache License, Version 2.0 (the "License");
# you may not use this file except in compliance with the License.
# You may obtain a copy of the License at
#
#     http://www.apache.org/licenses/LICENSE-2.0
#
# Unless required by applicable law or agreed to in writing, software
# distributed under the License is distributed on an "AS IS" BASIS,
# WITHOUT WARRANTIES OR CONDITIONS OF ANY KIND, either express or implied.
# See the License for the specific language governing permissions and
# limitations under the License.

import pytest
<<<<<<< HEAD
=======

from gqlalchemy import Field, Node, validator
>>>>>>> 23aa7091
from typing import List, Optional

from gqlalchemy import Field, Node, validator


@pytest.mark.parametrize("database", ["neo4j", "memgraph"], indirect=True)
def test_raise_value_error(database):
    class User(Node):
        name: str = Field(unique=True, db=database)
        age: int = Field()
        friends: Optional[List[str]] = Field()

        @validator("name", allow_reuse=True)
        def name_can_not_be_empty(cls, v):
            if v == "":
                raise ValueError("name can't be empty")

            return v

        @validator("age", allow_reuse=True)
        def age_must_be_greater_than_zero(cls, v):
            if v <= 0:
                raise ValueError("age must be greater than zero")

            return v

        @validator("friends", each_item=True, allow_reuse=True)
        def friends_must_be_(cls, v):
            if v == "":
                raise ValueError("name can't be empty")

            return v

    with pytest.raises(ValueError):
        User(name="", age=26).save(database)

    with pytest.raises(ValueError):
        User(name="Kate", age=0).save(database)

    with pytest.raises(ValueError):
        User(name="Kate", age=26, friends=["Ema", "Ana", ""]).save(database)<|MERGE_RESOLUTION|>--- conflicted
+++ resolved
@@ -13,11 +13,6 @@
 # limitations under the License.
 
 import pytest
-<<<<<<< HEAD
-=======
-
-from gqlalchemy import Field, Node, validator
->>>>>>> 23aa7091
 from typing import List, Optional
 
 from gqlalchemy import Field, Node, validator
