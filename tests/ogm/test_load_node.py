--- conflicted
+++ resolved
@@ -11,11 +11,8 @@
 # See the License for the specific language governing permissions and
 # limitations under the License.
 
-<<<<<<< HEAD
-=======
 import pytest
 
->>>>>>> 23aa7091
 from gqlalchemy import Node, Field
 
 
