--- conflicted
+++ resolved
@@ -12,21 +12,12 @@
 # See the License for the specific language governing permissions and
 # limitations under the License.
 
-<<<<<<< HEAD
-=======
-from gqlalchemy.graph_algorithms.query_modules import QueryModule, parse_query_module_signature
-from gqlalchemy import Memgraph, QueryBuilder
-
-from typing import List
-
->>>>>>> 23aa7091
 import pytest
 import unittest.mock as mock
 from typing import List
 
-from gqlalchemy.graph_algorithms.query_modules import parse_query_module_signature, QueryModule
-from gqlalchemy.query_builder import QueryBuilder
-from gqlalchemy.memgraph import Memgraph
+from gqlalchemy.graph_algorithms.query_modules import QueryModule, parse_query_module_signature
+from gqlalchemy import Memgraph, QueryBuilder
 
 
 @pytest.mark.parametrize(
