--- conflicted
+++ resolved
@@ -16,15 +16,12 @@
 import pathlib
 import pytest
 
-<<<<<<< HEAD
+import docker
+
 from gqlalchemy.exceptions import (
     GQLAlchemyWaitForPortError,
     GQLAlchemyWaitForDockerError,
 )
-=======
-import docker
-
->>>>>>> d73ad336
 from gqlalchemy.instance_runner import (
     DockerImage,
     MemgraphInstanceBinary,
