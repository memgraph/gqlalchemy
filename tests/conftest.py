# Copyright (c) 2016-2022 Memgraph Ltd. [https://memgraph.com]
#
# Licensed under the Apache License, Version 2.0 (the "License");
# you may not use this file except in compliance with the License.
# You may obtain a copy of the License at
#
#     http://www.apache.org/licenses/LICENSE-2.0
#
# Unless required by applicable law or agreed to in writing, software
# distributed under the License is distributed on an "AS IS" BASIS,
# WITHOUT WARRANTIES OR CONDITIONS OF ANY KIND, either express or implied.
# See the License for the specific language governing permissions and
# limitations under the License.

from pathlib import Path

import pytest
<<<<<<< HEAD
from gqlalchemy import Memgraph, Neo4j
=======
from gqlalchemy import Memgraph, models
>>>>>>> 45a8ea77


def get_data_dir() -> Path:
    return Path(__file__).parents[0].joinpath("data")


@pytest.fixture
def database(request):
    return request.getfixturevalue(request.param)


@pytest.fixture
def memgraph() -> Memgraph:
    memgraph = Memgraph()
    memgraph.ensure_indexes([])
    memgraph.ensure_constraints([])
    memgraph.drop_database()

    yield memgraph

    memgraph.ensure_indexes([])
    memgraph.ensure_constraints([])


@pytest.fixture
def neo4j() -> Neo4j:
    neo4j = Neo4j(port="7688")
    neo4j.ensure_constraints([])
    neo4j.ensure_indexes([])
    neo4j.drop_database()

    yield neo4j

    neo4j.ensure_constraints([])
    neo4j.ensure_indexes([])


@pytest.fixture
def memgraph_without_dropping_constraints() -> Memgraph:
    memgraph = Memgraph()
    memgraph.drop_database()

    yield memgraph

    memgraph.drop_database()


@pytest.fixture
def populated_memgraph(dataset_file: str) -> Memgraph:
    memgraph = Memgraph()
    memgraph.ensure_indexes([])
    memgraph.ensure_constraints([])
    memgraph.drop_database()
    with get_data_dir().joinpath(dataset_file).open("r") as dataset:
        for query in dataset:
            memgraph.execute(query)

    yield memgraph

    memgraph.drop_database()


@pytest.fixture(scope="session", autouse=True)
def init():
    models.IGNORE_SUBCLASSNOTFOUNDWARNING = True<|MERGE_RESOLUTION|>--- conflicted
+++ resolved
@@ -15,11 +15,7 @@
 from pathlib import Path
 
 import pytest
-<<<<<<< HEAD
-from gqlalchemy import Memgraph, Neo4j
-=======
-from gqlalchemy import Memgraph, models
->>>>>>> 45a8ea77
+from gqlalchemy import Memgraph, models, Neo4j
 
 
 def get_data_dir() -> Path:
