# Copyright (c) 2016-2022 Memgraph Ltd. [https://memgraph.com]
#
# Licensed under the Apache License, Version 2.0 (the "License");
# you may not use this file except in compliance with the License.
# You may obtain a copy of the License at
#
#     http://www.apache.org/licenses/LICENSE-2.0
#
# Unless required by applicable law or agreed to in writing, software
# distributed under the License is distributed on an "AS IS" BASIS,
# WITHOUT WARRANTIES OR CONDITIONS OF ANY KIND, either express or implied.
# See the License for the specific language governing permissions and
# limitations under the License.

import pytest
from pathlib import Path

<<<<<<< HEAD
from gqlalchemy import Memgraph, models
=======
import pytest
from gqlalchemy import Memgraph, models, Neo4j, QueryBuilder, Neo4jQueryBuilder
from typing import Tuple
>>>>>>> 23aa7091


def get_data_dir() -> Path:
    return Path(__file__).parents[0].joinpath("data")


@pytest.fixture
def database(request):
    return request.getfixturevalue(request.param)


@pytest.fixture
def vendor(request):
    return request.getfixturevalue(request.param)


@pytest.fixture
def memgraph() -> Memgraph:
    memgraph = Memgraph()
    memgraph.ensure_indexes([])
    memgraph.ensure_constraints([])
    memgraph.drop_database()

    yield memgraph

    memgraph.ensure_indexes([])
    memgraph.ensure_constraints([])


@pytest.fixture
def neo4j() -> Neo4j:
    neo4j = Neo4j(port="7688")
    neo4j.ensure_constraints([])
    neo4j.ensure_indexes([])
    neo4j.drop_database()

    yield neo4j

    neo4j.ensure_constraints([])
    neo4j.ensure_indexes([])


@pytest.fixture
def memgraph_query_builder() -> Tuple[Memgraph, QueryBuilder]:
    memgraph = Memgraph()
    memgraph.ensure_indexes([])
    memgraph.ensure_constraints([])
    memgraph.drop_database()

    yield (memgraph, QueryBuilder(memgraph))

    memgraph.ensure_indexes([])
    memgraph.ensure_constraints([])


@pytest.fixture
def neo4j_query_builder() -> Tuple[Neo4j, Neo4jQueryBuilder]:
    neo4j = Neo4j(port="7688")
    neo4j.ensure_constraints([])
    neo4j.ensure_indexes([])
    neo4j.drop_database()

    yield (neo4j, Neo4jQueryBuilder(neo4j))

    neo4j.ensure_constraints([])
    neo4j.ensure_indexes([])


@pytest.fixture
def memgraph_without_dropping_constraints() -> Memgraph:
    memgraph = Memgraph()
    memgraph.drop_database()

    yield memgraph

    memgraph.drop_database()


@pytest.fixture
def populated_memgraph(dataset_file: str) -> Memgraph:
    memgraph = Memgraph()
    memgraph.ensure_indexes([])
    memgraph.ensure_constraints([])
    memgraph.drop_database()
    with get_data_dir().joinpath(dataset_file).open("r") as dataset:
        for query in dataset:
            memgraph.execute(query)

    yield memgraph

    memgraph.drop_database()


@pytest.fixture
def remove_module_memgraph(module_remove_name: str) -> Memgraph:
    memgraph = Memgraph()
    memgraph.ensure_indexes([])
    memgraph.ensure_constraints([])
    memgraph.drop_database()

    yield memgraph

    module_paths = list(memgraph.execute_and_fetch("CALL mg.get_module_files() YIELD path"))
    module_path = [path["path"] for path in module_paths if module_remove_name in path["path"]][0]
    list(memgraph.execute_and_fetch(f"CALL mg.delete_module_file('{module_path}') YIELD *"))
    memgraph.drop_database()


@pytest.fixture(scope="session", autouse=True)
def init():
    models.IGNORE_SUBCLASSNOTFOUNDWARNING = True<|MERGE_RESOLUTION|>--- conflicted
+++ resolved
@@ -14,14 +14,9 @@
 
 import pytest
 from pathlib import Path
+from typing import Tuple
 
-<<<<<<< HEAD
-from gqlalchemy import Memgraph, models
-=======
-import pytest
 from gqlalchemy import Memgraph, models, Neo4j, QueryBuilder, Neo4jQueryBuilder
-from typing import Tuple
->>>>>>> 23aa7091
 
 
 def get_data_dir() -> Path:
