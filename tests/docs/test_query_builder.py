--- conflicted
+++ resolved
@@ -14,14 +14,9 @@
 
 from unittest.mock import patch
 
-<<<<<<< HEAD
 from gqlalchemy import call, create, match, merge
-=======
-from gqlalchemy import match, call, create, merge
-from gqlalchemy.query_builder import CallPartialQuery
->>>>>>> 3b393fcc
 from gqlalchemy.memgraph import Memgraph
-from gqlalchemy.query_builder import Operator
+from gqlalchemy.query_builder import Operator, CallPartialQuery
 
 
 def test_call_procedure_arguments_string():
