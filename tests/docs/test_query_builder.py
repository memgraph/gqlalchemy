--- conflicted
+++ resolved
@@ -29,14 +29,11 @@
     assert call_procedure == " CALL dummy.procedure('a', 'b') "
 
 
-<<<<<<< HEAD
-=======
 def test_call_procedure_arguments_tuple_string_int():
     call_procedure = CallPartialQuery("dummy.procedure", ("a", 1)).construct_query()
     assert call_procedure == " CALL dummy.procedure('a', 1) "
 
 
->>>>>>> 6ca4a161
 def test_call_procedures_1(memgraph):
     query_builder = call("pagerank.get").yield_().return_()
     expected_query = " CALL pagerank.get() YIELD * RETURN * "
