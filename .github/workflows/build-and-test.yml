--- conflicted
+++ resolved
@@ -71,13 +71,10 @@
         uses: actions/setup-python@v2
         with:
           python-version: ${{ matrix.python-version }}
-<<<<<<< HEAD
-=======
       - name: Set up pip and install packages
         run: |
           python -m pip install -U pip
           python -m pip install networkx numpy scipy
->>>>>>> 53e611ed
       - uses: Vampire/setup-wsl@v1
         with:
           distribution: Ubuntu-20.04
